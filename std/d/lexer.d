--- conflicted
+++ resolved
@@ -1,73 +1,6 @@
 // Written in the D programming language
 
 /**
-<<<<<<< HEAD
-* This module contains a range-based lexer for the D programming language.
-*
-* Examples:
-*
-* Generate HTML markup of D code.
-* ---
-* import std.stdio;
-* import std.array;
-* import std.file;
-* import std.d.lexer;
-*
-* void writeSpan(string cssClass, string value)
-* {
-* 	stdout.write(`<span class="`, cssClass, `">`, value.replace("&", "&amp;").replace("<", "&lt;"), `</span>`);
-* }
-*
-* void highlight(R)(R tokens)
-* {
-* 	stdout.writeln(q"[<!DOCTYPE html>
-* <html>
-* <head>
-* <meta http-equiv="content-type" content="text/html; charset=UTF-8"/>
-* <body>
-* <style type="text/css">
-* html { background-color: #fff; color: #222; }
-* .kwrd { font-weight: bold; color: blue; }
-* .com { color: green; font-style: italic;}
-* .num { color: orangered; font-weigth: bold; }
-* .str { color: red; font-style: italic; }
-* .op { color: 333; font-weight: bold; }
-* .type { color: magenta; font-weight: bold; }
-* </style>
-* <pre>]");
-*
-* 	foreach (Token t; tokens)
-* 	{
-* 		if (t.type > TokenType.TYPES_BEGIN && t.type < TokenType.TYPES_END)
-* 			writeSpan("type", t.value);
-* 		else if (t.type > TokenType.KEYWORDS_BEGIN && t.type < TokenType.KEYWORDS_END)
-* 			writeSpan("kwrd", t.value);
-* 		else if (t.type == TokenType.Comment)
-* 			writeSpan("com", t.value);
-* 		else if (t.type > TokenType.STRINGS_BEGIN && t.type < TokenType.STRINGS_END)
-* 			writeSpan("str", t.value);
-* 		else if (t.type > TokenType.NUMBERS_BEGIN && t.type < TokenType.NUMBERS_END)
-* 			writeSpan("num", t.value);
-* 		else if (t.type > TokenType.OPERATORS_BEGIN && t.type < TokenType.OPERATORS_END)
-* 			writeSpan("op", t.value);
-* 		else
-* 			stdout.write(t.value.replace("<", "&lt;"));
-* 	}
-* 	stdout.writeln("</pre>\n</body></html>");
-* }
-*
-* void main(string[] args)
-* {
-*     args[1].readText().byToken(IterationStyle.Everything, StringStyle.Source).highlight();
-* }
-* ---
-*
-* Copyright: Brian Schott 2013
-* License: $(LINK2 http://www.boost.org/LICENSE_1_0.txt Boost, License 1.0)
-* Authors: Brian Schott
-* Source: $(PHOBOSSRC std/d/_lexer.d)
-*/
-=======
  * This module contains a range-based _lexer for the D programming language.
  *
  * Examples:
@@ -155,7 +88,6 @@
  * Authors: Brian Schott
  * Source: $(PHOBOSSRC std/d/_lexer.d)
  */
->>>>>>> 9a6e7653
 
 module std.d.lexer;
 
@@ -221,14 +153,9 @@
 }
 
 /**
-<<<<<<< HEAD
-* Configure the behavior of the byToken() function
-*/
-=======
  * Configure the behavior of the byToken() function. These flags may be
  * combined using a bitwise or.
  */
->>>>>>> 9a6e7653
 enum IterationStyle
 {
 	/// Only include code, not whitespace or comments
@@ -237,34 +164,16 @@
 	IncludeComments = 0b0001,
 	/// Includes whitespace
 	IncludeWhitespace = 0b0010,
-<<<<<<< HEAD
 	/// Include $(LINK2 http://dlang.org/lex.html#specialtokens, special tokens)
 	IncludeSpecialTokens = 0b0100,
+	/// Do not stop iteration on reaching the ___EOF__ token
+	IgnoreEOF = 0b1000,
 	/// Include everything
-	Everything = IncludeComments | IncludeWhitespace
+	Everything = IncludeComments | IncludeWhitespace | IgnoreEOF
 }
 
 /**
-* Configuration of the string lexing style
-*/
-enum StringStyle : uint
-{
-	/**
-	* Escape sequences will be replaced with their equivalent characters,
-	* enclosing quote characters will not be included. Useful for creating a
-	* compiler or interpreter.
-	*/
-=======
-	/// Include $(LINK2 http://dlang.org/lex.html#Special%20Tokens%20Sequence, special token sequences)
-	IncludeSpecialTokens = 0b0100,
-	/// Do not terminate iteration upon reaching the ___EOF__ token
-	IgnoreEOF = 0b1000,
-	/// Include everything, including the __EOF__ token.
-	Everything = IncludeComments | IncludeWhitespace | IgnoreEOF
-}
-
-/**
- * Configuration of the string lexing style. These flags may be combined with a
+ * Configuration of the token lexing style. These flags may be combined with a
  * bitwise or.
  */
 enum TokenStyle : uint
@@ -275,7 +184,6 @@
 	 * __VENDOR__ will be replaced with their equivalent strings. Useful for
 	 * creating a compiler or interpreter.
 	 */
->>>>>>> 9a6e7653
 	Default = 0b0000,
 
 	/**
@@ -286,21 +194,6 @@
 	NotEscaped = 0b0001,
 
 	/**
-<<<<<<< HEAD
-	* Strings will include their opening and closing quote characters as well
-	* as any prefixes or suffixes $(LPAREN)e.g.: $(D_STRING "abcde"w) will
-	* include the $(D_STRING 'w') character as well as the opening and closing
-	* quotes$(RPAREN)
-	*/
-	IncludeQuotes = 0x0010,
-
-	/**
-	* Strings will be read exactly as they appeared in the source, including
-	* their opening and closing quote characters. Useful for syntax
-	* highlighting.
-	*/
-	Source = NotEscaped | IncludeQuotes,
-=======
 	 * Strings will include their opening and closing quote characters as well
 	 * as any prefixes or suffixes $(LPAREN)e.g.: $(D_STRING "abcde"w) will
 	 * include the $(D_STRING 'w') character as well as the opening and closing
@@ -320,7 +213,6 @@
 	 * highlighting.
 	 */
 	Source = NotEscaped | IncludeQuotes | DoNotReplaceSpecial,
->>>>>>> 9a6e7653
 }
 
 /// Default replacement for the ___VERSION__ special token
@@ -330,19 +222,6 @@
 immutable string VENDOR = "std.d.lexer";
 
 /**
-<<<<<<< HEAD
-* Iterate over the given range of characters by D tokens.
-* Params:
-*     range = the range of characters
-*     iterationStyle = See IterationStyle
-*     stringStyle = see StringStyle
-* Returns:
-*     an input range of tokens
-*/
-TokenRange!(R) byToken(R)(R range, const IterationStyle iterationStyle = IterationStyle.CodeOnly,
-	const StringStyle stringStyle = StringStyle.Default)
-	if (isForwardRange!(R) && (isSomeChar!(ElementType!(R)) || is (ElementType!(R) == ubyte)))
-=======
  * Iterate over the given range of characters by D tokens.
  * Params:
  *     range = the range of characters
@@ -357,7 +236,6 @@
 	const IterationStyle iterationStyle = IterationStyle.CodeOnly,
 	const TokenStyle stringStyle = TokenStyle.Default, string vendor = VENDOR,
 	string ver = VERSION) if (isForwardRange!(R) && isSomeChar!(ElementType!(R)))
->>>>>>> 9a6e7653
 {
 	auto r = new TokenRange!(R)(range);
 	r.stringStyle = stringStyle;
@@ -368,19 +246,13 @@
 }
 
 /**
-<<<<<<< HEAD
-* Range of tokens. Avoid creating instances of this manually. Use
-* $(DDOC_PSYMBOL byToken$(LPAREN)$(RPAREN)) instead, as it does some initialization work.
-*/
-=======
  * Range of tokens. Use byToken$(LPAREN)$(RPAREN) to instantiate.
  */
->>>>>>> 9a6e7653
 class TokenRange(R) : InputRange!(Token)
 {
 	/**
-	* Returns: true if the range is empty
-	*/
+	 * Returns: true if the range is empty
+	 */
 	override bool empty() const @property
 	{
 		return _empty;
@@ -467,13 +339,8 @@
 	}
 
 	/*
-<<<<<<< HEAD
-	* Advances the range to the next token
-	*/
-=======
 	 * Advances the range to the next token
 	 */
->>>>>>> 9a6e7653
 	void advance()
 	{
 		if (range.empty)
@@ -733,33 +600,6 @@
 }
 
 /**
-<<<<<<< HEAD
-* Listing of all the tokens in the D language.
-*
-* Token types are arranged so that it is easy to group tokens while iterating
-* over them. For example:
-* ---
-* assert(TokenType.Increment < TokenType.OPERATORS_END);
-* assert(TokenType.Increment > TokenType.OPERATORS_BEGIN);
-* ---
-* The non-token values are documented below:
-*
-* $(BOOKTABLE ,
-*     $(TR $(TH Begin) $(TH End) $(TH Content) $(TH Examples))
-*     $(TR $(TD OPERATORS_BEGIN) $(TD OPERATORS_END) $(TD operatiors) $(TD +, -, <<=))
-*     $(TR $(TD TYPES_BEGIN) $(TD TYPES_END) $(TD types) $(TD bool, char, double))
-*     $(TR $(TD KEYWORDS_BEGIN) $(TD KEYWORDS) $(TD keywords) $(TD class, if, assert))
-*     $(TR $(TD ATTRIBUTES_BEGIN) $(TD ATTRIBUTES_END) $(TD attributes) $(TD override synchronized, __gshared))
-*     $(TR $(TD ATTRIBUTES_BEGIN) $(TD ATTRIBUTES_END) $(TD protection) $(TD public, protected))
-*     $(TR $(TD CONSTANTS_BEGIN) $(TD CONSTANTS_END) $(TD compile-time constants) $(TD __FILE__, __TIME__))
-*     $(TR $(TD LITERALS_BEGIN) $(TD LITERALS_END) $(TD string and numeric literals) $(TD "str", 123))
-*     $(TR $(TD NUMBERS_BEGIN) $(TD NUMBERS_END) $(TD numeric literals) $(TD 0x123p+9, 0b0110))
-*     $(TR $(TD STRINGS_BEGIN) $(TD STRINGS_END) $(TD string literals) $(TD `123`c, q{tokens;}, "abcde"))
-*     $(TR $(TD MISC_BEGIN) $(TD MISC_END) $(TD anything else) $(TD whitespace, comments, identifiers))
-* )
-* Note that several of the above ranges overlap.
-*/
-=======
  * Listing of all the tokens in the D language.
  *
  * Token types are arranged so that it is easy to group tokens while iterating
@@ -785,7 +625,6 @@
  * )
  * Note that several of the above ranges overlap.
  */
->>>>>>> 9a6e7653
 enum TokenType: uint
 {
 	// Operators
@@ -1394,11 +1233,7 @@
 	t.startIndex = index;
 	t.type = TokenType.StringLiteral;
 	auto app = appender!(C[])();
-<<<<<<< HEAD
-	if (style & StringStyle.IncludeQuotes)
-=======
 	if (style & TokenStyle.IncludeQuotes)
->>>>>>> 9a6e7653
 		app.put("x\"");
 	input.popFront();
 	input.popFront();
@@ -1416,11 +1251,7 @@
 			input.popFront();
 			++index;
 		}
-<<<<<<< HEAD
-		else if (std.uni.isWhite(input.front) && (style & StringStyle.NotEscaped))
-=======
 		else if (std.uni.isWhite(input.front) && (style & TokenStyle.NotEscaped))
->>>>>>> 9a6e7653
 		{
 			app.put(input.front);
 			input.popFront();
@@ -1428,11 +1259,7 @@
 		}
 		else if (input.front == '"')
 		{
-<<<<<<< HEAD
-			if (style & StringStyle.IncludeQuotes)
-=======
 			if (style & TokenStyle.IncludeQuotes)
->>>>>>> 9a6e7653
 				app.put('"');
 			input.popFront();
 			++index;
@@ -1463,11 +1290,7 @@
 			break;
 		}
 	}
-<<<<<<< HEAD
-	if (style & StringStyle.NotEscaped)
-=======
 	if (style & TokenStyle.NotEscaped)
->>>>>>> 9a6e7653
 		t.value = to!string(app.data);
 	else
 	{
@@ -1497,19 +1320,11 @@
 	assert (br == TokenType.WStringLiteral);
 
 	auto c = `x"6d"`;
-<<<<<<< HEAD
-	auto cr = lexHexString(c, i, l, StringStyle.NotEscaped);
-	assert (cr == "6d");
-
-	auto d = `x"5e5f"d`;
-	auto dr = lexHexString(d, i, l, StringStyle.NotEscaped | StringStyle.IncludeQuotes);
-=======
 	auto cr = lexHexString(c, i, l, TokenStyle.NotEscaped);
 	assert (cr == "6d");
 
 	auto d = `x"5e5f"d`;
 	auto dr = lexHexString(d, i, l, TokenStyle.NotEscaped | TokenStyle.IncludeQuotes);
->>>>>>> 9a6e7653
 	assert (dr == `x"5e5f"d`);
 	assert (dr == TokenType.DStringLiteral);
 }
@@ -2671,7 +2486,6 @@
 		default: break;
 		}
 		break;
-
 	case 6:
 		switch (input)
 		{
