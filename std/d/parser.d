// Written in the D programming language

/**
 * <script type="text/javascript">inhibitQuickIndex = 1</script>
 * This module contains a _parser for D source code.
 *
 * Grammar:
 * The grammar format used in the documentation of this module generally follows
 * the format used by the ANTLR _parser generator.
 * $(UL
 * $(LI Literals are highlighted in green.)
 * $(LI Rules are links to their definitions.)
 * $(LI Tokens and rules can be grouped by parenthesis.)
 * $(LI An asterisk (*) indicates that the previous rule, token, or group
 * can repeat 0 or more times.)
 * $(LI A question mark (?) indicates that the previous rule, token, or group
 * will be present either 0 or 1 times.)
 * $(LI A plus sign (+) indicates that the previous rule, token, or group
 * repeats one or more times. (i.e. it is optional))
 * $(LI If there is more than one way to match a rule, the alternatives will be
 * separated by a pipe character (|).)
 * $(LI Rule definitions begin with the rule name followed by a colon (:). Rule
 * definitions end with a semicolon (;).)
 * )
 *
 * The grammar for D starts with the $(LINK2 #.module, module) rule.
 *
 * Examples:
 * ---
 * import std.d.lexer;
 * import std.d.parser;
 * import std.d.ast;
 * import std.array;
 *
 * string sourceCode = q{
 * import std.stdio;
 *
 * void main()
 * {
 *     writeln("Hello, World.");
 * }
 * }c;
 * void main()
 * {
 *     LexerConfig config;
 *     auto tokens = byToken(cast(ubyte[]) sourceCode, config).array();
 *     Module mod = parseModule(tokens);
 *     // Use module here...
 * }
 * ---
 *
 * Copyright: Brian Schott 2013
 * License: $(LINK2 http://www.boost.org/LICENSE_1_0.txt Boost, License 1.0)
 * Authors: Brian Schott
 * Source: $(PHOBOSSRC std/d/_parser.d)
 * MACROS:
 *     GRAMMAR = $(D_CODE $0)
 *     RULEDEF = $(DDOC_ANCHOR $0) $(B $0)
 *     RULE = $(LINK2 #.$0, $(B $0))
 *     LITERAL = $(D_STRING $0)
 */

module std.d.parser;

import std.d.lexer;
import std.d.ast;
import std.conv;
import std.algorithm;
import std.array;
version (unittest) import std.stdio;

version = development;
version(development) import std.stdio;

// TODO: any place that says *expect(...) needs to be fixed

/**
 * Params:
 *     tokens = the tokens parsed by std.d.lexer
 * Returns: the parsed module
 */
Module parseModule(const(Token)[] tokens)
{
    auto parser = new Parser();
    parser.tokens = tokens;
    return parser.parseModule();
}

/**
 * Parser structure
 */
struct Parser
{
    /**
     * Parses an AddExpression.
     *
     * $(GRAMMAR $(RULEDEF addExpression):
     *       $(RULE mulExpression)
     *     | $(RULE addExpression) $(LPAREN)$(LITERAL '+') | $(LITERAL'-') | $(LITERAL'~')$(RPAREN) $(RULE mulExpression)
     *     ;)
     */
    AddExpression parseAddExpression()
    {
        return parseLeftAssocBinaryExpression!(AddExpression, MulExpression,
            TokenType.plus, TokenType.minus, TokenType.tilde)();
    }

    /**
     * Parses an AliasDeclaration.
     *
     * $(GRAMMAR $(RULEDEF aliasDeclaration):
     *     $(LITERAL 'alias') $(LPAREN)$(RULE aliasInitializer) $(LPAREN)$(LITERAL ',') $(RULE aliasInitializer)$(RPAREN)* | $(RULE type) $(RULE declarator)$(RPAREN) $(LITERAL ';')
     *     ;)
     */
    AliasDeclaration parseAliasDeclaration()
    {
        auto node = new AliasDeclaration;
        expect(TokenType.alias_);

        // TODO

        expect(TokenType.semicolon);
        return node;
    }

    /**
     * Parses an AliasInitializer
     * $(GRAMMAR $(RULEDEF aliasInitializer):
     *     $(LITERAL Identifier) $(LITERAL '=') $(RULE type)
     *     ;)
     */
    AliasInitializer parseAliasInitializer()
    {
        auto node = new AliasInitializer;
        node.identifier = *expect(TokenType.identifier);
        expect(TokenType.assign);
        node.type = parseType();
        return node;
    }

    /**
     * Parses an AliasThisDeclaration
     * $(GRAMMAR $(RULEDEF aliasThisDeclaration):
     *     $(LITERAL 'alias') $(LITERAL Identifier) $(LITERAL 'this') $(LITERAL ';')
     *     ;)
     */
    AliasThisDeclaration parseAliasThisDeclaration()
    {
        auto node = new AliasThisDeclaration;
        expect(TokenType.alias_);
        node.identifier = *expect(TokenType.identifier);
        expect(TokenType.this_);
        expect(TokenType.semicolon);
        return node;
    }

    /**
     * Parses an AlignAttribute.
     * $(GRAMMAR $(RULEDEF alignAttribute):
     *     $(LITERAL 'align') ($(LITERAL '$(LPAREN)') $(LITERAL IntegerLiteral) $(LITERAL '$(RPAREN)'))?
     *     ;)
     */
    AlignAttribute parseAlignAttribute()
    {
        auto node = new AlignAttribute;
        expect(TokenType.align_);
        if (currentIs(TokenType.lParen))
        {
            expect(TokenType.lParen);
            node.intLiteral = *expect(TokenType.intLiteral);
            expect(TokenType.rParen);
        }
        return node;
    }

    /**
     * Parses an AndAndExpression
     * $(GRAMMAR $(RULEDEF andAndExpression):
     *       $(RULE orExpression)
     *     | $(RULE andAndExpression) $(LITERAL '&&') $(RULE orExpression)
     *     ;)
     */
    AndAndExpression parseAndAndExpression()
    {
        return parseLeftAssocBinaryExpression!(AndAndExpression, OrExpression,
            TokenType.logicAnd)();
    }

    /**
     * Parses an AndExpression
     *
     * $(GRAMMAR $(RULEDEF andExpression):
     *       $(RULE cmpExpression)
     *     | $(RULE andExpression) $(LITERAL '&') $(RULE cmpExpression)
     *     ;)
     */
    AndExpression parseAndExpression()
    {
        return parseLeftAssocBinaryExpression!(AndExpression, CmpExpression,
            TokenType.bitAnd)();
    }

    /**
     * Parses an ArgumentList
     *
     * $(GRAMMAR $(RULEDEF argumentList):
     *     $(RULE assignExpression) ($(LITERAL ',') $(RULE assignExpression)?)*
     *     ;)
     */
    ArgumentList parseArgumentList()
    {
        auto node = new ArgumentList;
        while (true)
        {
            node.arguments ~= parseAssignExpression();
            if (moreTokens() && currentIs(TokenType.comma))
            {
                advance();
                continue;
            }
            else
                break;
        }
        return node;
    }

    /**
     * Parses Arguments
     *
     * $(GRAMMAR $(RULEDEF arguments):
     *     $(LITERAL '$(LPAREN)') $(RULE argumentList)? $(LITERAL '$(RPAREN)')
     *     ;)
     */
    Arguments parseArguments()
    {
        auto node = new Arguments;
        expect(TokenType.lParen);
        node.argumentList = parseArgumentList();
        expect(TokenType.rParen);
        return node;
    }

    /**
     * Parses an ArrayInitializer
     *
     * $(GRAMMAR $(RULEDEF arrayInitializer):
     *       $(LITERAL '[') $(LITERAL ']')
     *     | $(LITERAL '[') $(RULE arrayMemberInitialization) ($(LITERAL ',') $(RULE arrayMemberInitialization))* $(LITERAL ']')
     *     ;)
     */
    ArrayInitializer parseArrayInitializer()
    {
        auto node = new ArrayInitializer;
        expect(TokenType.lBracket);
        while (true)
        {
            node.arrayMemberInitializations ~= parseArrayMemberInitialization();
            if (currentIs(TokenType.comma))
            {
                advance();
                continue;
            }
            else
                break;
        }

        expect(TokenType.rBracket);
        return node;
    }

    /**
     * Parses an ArrayLiteral
     *
     * $(GRAMMAR $(RULEDEF arrayLiteral):
     *     $(LITERAL '[') $(RULE argumentList) $(LITERAL ']')
     *     ;)
     */
    ArrayLiteral parseArrayLiteral()
    {
        auto node = new ArrayLiteral;
        expect(TokenType.lBracket);
        node.argumentList = parseArgumentList();
        expect(TokenType.rBracket);
        return node;
    }

    /**
     * Parses an ArrayMemberInitialization
     *
     * $(GRAMMAR $(RULEDEF arrayMemberInitialization):
     *     ($(RULE assignExpression) $(LITERAL ':'))? $(RULE nonVoidInitializer)
     *     ;)
     */
    ArrayMemberInitialization parseArrayMemberInitialization()
    {
        auto node = new ArrayMemberInitialization;
        // TODO
        return node;
    }

    /**
     * Parses an AsmAddExp
     *
     * $(GRAMMAR $(RULEDEF asmAddExp):
     *       $(RULE asmMulExp)
     *     | $(RULE asmAddExp) ($(LITERAL '+') | $(LITERAL '-')) $(RULE asmMulExp)
     *     ;)
     */
    AsmAddExp parseAsmAddExp()
    {
        return parseLeftAssocBinaryExpression!(AsmAddExp, AsmMulExp,
            TokenType.plus, TokenType.minus)();
    }

    /**
     * Parses an AsmAndExp
     *
     * $(GRAMMAR $(RULEDEF asmAndExp):
     *     $(RULE asmEqualExp) ($(LITERAL '&') $(RULE asmEqualExp))?
     *     ;)
     */
    AsmAndExp parseAsmAndExp()
    {
        auto node = new AsmAndExp;
        // TODO
        return node;
    }

    /**
     * Parses an AsmBrExp
     *
     * $(GRAMMAR $(RULEDEF asmBrExp):
     *     $(RULE asmUnaExp)
     *     | $(RULE asmBrExp) $(LITERAL '[') $(RULE asmExp) $(LITERAL ']')
     *     ;)
     */
    AsmBrExp parseAsmBrExp()
    {
        auto node = new AsmBrExp;
        // TODO
        return node;
    }

    /**
     * Parses an AsmEqualExp
     *
     * $(GRAMMAR $(RULEDEF asmEqualExp):
     *     $(RULE asmRelExp) (('==' | '!=') $(RULE asmRelExp))?
     *     ;)
     */
    AsmEqualExp parseAsmEqualExp()
    {
        auto node = new AsmEqualExp;
        // TODO
        return node;
    }

    /**
     * Parses an AsmExp
     *
     * $(GRAMMAR $(RULEDEF asmExp):
     *     $(RULE asmLogOrExp) ($(LITERAL '?') $(RULE asmExp) $(LITERAL ':') $(RULE asmExp))?
     *     ;)
     */
    AsmExp parseAsmExp()
    {
        auto node = new AsmExp;
        // TODO
        return node;
    }

    /**
     * Parses an AsmInstruction
     *
     * $(GRAMMAR $(RULEDEF asmInstruction):
     *     $(LITERAL Identifier)
     *     | $(LITERAL 'align') I$(RULE ntegerLiteral)
     *     | $(LITERAL 'align') $(LITERAL Identifier)
     *     | $(LITERAL Identifier) $(LITERAL ':') $(RULE asmInstruction)
     *     | $(LITERAL Identifier) $(RULE asmExp)
     *     | $(RULE opcode) $(RULE operands)
     *     ;)
     */
    AsmInstruction parseAsmInstruction()
    {
        auto node = new AsmInstruction;
        // TODO
        return node;
    }

    /**
     * Parses an AsmLogAndExp
     *
     * $(GRAMMAR $(RULEDEF asmLogAndExp):
     *     $(RULE asmOrExp) ('&&' $(RULE asmOrExp))?
     *     ;)
     */
    AsmLogAndExp parseAsmLogAndExp()
    {
        auto node = new AsmLogAndExp;
        // TODO
        return node;
    }

    /**
     * Parses an AsmLogOrExp
     *
     * $(GRAMMAR $(RULEDEF asmLogOrExp):
     *     $(RULE asmLogAndExp) ('||' $(RULE asmLogAndExp))?
     *     ;)
     */
    AsmLogOrExp parseAsmLogOrExp()
    {
        auto node = new AsmLogOrExp;
        // TODO
        return node;
    }

    /**
     * Parses an AsmMulExp
     *
     * $(GRAMMAR $(RULEDEF asmMulExp):
     *     $(RULE asmBrExp) (($(LITERAL '*') | $(LITERAL '/') | $(LITERAL '%')) $(RULE asmBrExp))?
     *     ;)
     */
    AsmMulExp parseAsmMulExp()
    {
        auto node = new AsmMulExp;
        // TODO
        return node;
    }

    /**
     * Parses an AsmOrExp
     *
     * $(GRAMMAR $(RULEDEF asmOrExp):
     *     $(RULE asmXorExp) ($(LITERAL '|') $(RULE asmXorExp))?
     *     ;)
     */
    AsmOrExp parseAsmOrExp()
    {
        auto node = new AsmOrExp;
        // TODO
        return node;
    }

    /**
     * Parses an AsmPrimaryExp
     *
     * $(GRAMMAR $(RULEDEF asmPrimaryExp):
     *       $(RULE IntegerLiteral)
     *     | $(RULE FloatLiteral)
     *     | $(RULE register)
     *     | $(RULE identifierChain)
     *     | $(LITERAL '$')
     *     ;)
     */
    AsmPrimaryExp parseAsmPrimaryExp()
    {
        auto node = new AsmPrimaryExp;
        // TODO
        return node;
    }

    /**
     * Parses an AsmRelExp
     *
     * $(GRAMMAR $(RULEDEF asmRelExp):
     *     $(RULE asmShiftExp) (($(LITERAL '<') | $(LITERAL '<=') | $(LITERAL '>') | $(LITERAL '>=')) $(RULE asmShiftExp))?
     *     ;)
     */
    AsmRelExp parseAsmRelExp()
    {
        auto node = new AsmRelExp;
        // TODO
        return node;
    }

    /**
     * Parses an AsmShiftExp
     *
     * $(GRAMMAR $(RULEDEF asmShiftExp):
     *     $(RULE asmAddExp) (($(LITERAL '<<') | $(LITERAL '>>') | $(LITERAL '>>>')) $(RULE asmAddExp))?
     *     ;)
     */
    AsmShiftExp parseAsmShiftExp()
    {
        auto node = new AsmShiftExp;
        // TODO
        return node;
    }

    /**
     * Parses an AsmStatement
     *
     * $(GRAMMAR $(RULEDEF asmStatement):
     *     $(LITERAL 'asm') $(LITERAL '{') $(RULE asmInstruction)+ $(LITERAL '}')
     *     ;)
     */
    AsmStatement parseAsmStatement()
    {
        auto node = new AsmStatement;
        // TODO
        return node;
    }

    /**
     * Parses an AsmTypePrefix
     *
     * $(GRAMMAR $(RULEDEF asmTypePrefix):
     *     $(LITERAL Identifier) $(LITERAL Identifier)
     *     | $(LITERAL 'byte') $(LITERAL Identifier)
     *     | $(LITERAL 'short') $(LITERAL Identifier)
     *     | $(LITERAL 'int') $(LITERAL Identifier)
     *     | $(LITERAL 'float') $(LITERAL Identifier)
     *     | $(LITERAL 'double') $(LITERAL Identifier)
     *     | $(LITERAL 'real') $(LITERAL Identifier)
     *     ;)
     */
    AsmTypePrefix parseAsmTypePrefix()
    {
        auto node = new AsmTypePrefix;
        // TODO
        return node;
    }

    /**
     * Parses an AsmUnaExp
     *
     * $(GRAMMAR $(RULEDEF asmUnaExp):
     *     $(RULE asmTypePrefix) $(RULE asmExp)
     *     | $(LITERAL Identifier) $(RULE asmExp)
     *     | $(LITERAL '+') $(RULE asmUnaExp)
     *     | $(LITERAL '-') $(RULE asmUnaExp)
     *     | $(LITERAL '!') $(RULE asmUnaExp)
     *     | $(LITERAL '~') $(RULE asmUnaExp)
     *     | $(RULE asmPrimaryExp)
     *     ;)
     */
    AsmUnaExp parseAsmUnaExp()
    {
        auto node = new AsmUnaExp;
        // TODO
        return node;
    }

    /**
     * Parses an AsmXorExp
     *
     * $(GRAMMAR $(RULEDEF asmXorExp):
     *     $(RULE asmAndExp) ($(LITERAL '^') $(RULE asmAndExp))?
     *     ;)
     */
    AsmXorExp parseAsmXorExp()
    {
        auto node = new AsmXorExp;
        // TODO
        return node;
    }

    /**
     * Parses an AssertExpression
     *
     * $(GRAMMAR $(RULEDEF assertExpression):
     *     $(LITERAL 'assert') $(LITERAL '$(LPAREN)') $(RULE assignExpression) ($(LITERAL ',') $(RULE assignExpression))? $(LITERAL '$(RPAREN)')
     *     ;)
     */
    AssertExpression parseAssertExpression()
    {
        auto node = new AssertExpression;
        expect(TokenType.assert_);
        expect(TokenType.lParen);
        node.assertion = parseAssignExpression();
        if (currentIs(TokenType.comma))
        {
            advance();
            node.message = parseAssignExpression();
        }
        expect(TokenType.rParen);
        return node;
    }

    /**
     * Parses an AssignExpression
     *
     * $(GRAMMAR $(RULEDEF assignExpression):
     *     $(RULE ternaryExpression) ($(RULE assignOperator) $(RULE assignExpression))?
     *     ;
     *$(RULEDEF assignOperator):
     *       $(LITERAL '=')
     *     | $(LITERAL '>>>=')
     *     | $(LITERAL '>>=')
     *     | $(LITERAL '<<=')
     *     | $(LITERAL '+=')
     *     | $(LITERAL '-=')
     *     | $(LITERAL '*=')
     *     | $(LITERAL '%=')
     *     | $(LITERAL '&=')
     *     | $(LITERAL '/=')
     *     | $(LITERAL '|=')
     *     | $(LITERAL '^^=')
     *     | $(LITERAL '^=')
     *     | $(LITERAL '~=')
     *     ;)
     */
    AssignExpression parseAssignExpression()
    {
        auto node = new AssignExpression;
        node.ternaryExpression = parseTernaryExpression();
        if (currentIsOneOf(TokenType.assign, TokenType.unsignedShiftRightEqual,
            TokenType.shiftRightEqual, TokenType.shiftLeftEqual,
            TokenType.plusEqual, TokenType.minusEqual, TokenType.mulEqual,
            TokenType.modEqual, TokenType.bitAndEqual, TokenType.divEqual,
            TokenType.bitOrEqual, TokenType.powEqual, TokenType.xorEqual,
            TokenType.catEqual))
        {
            node.operator = advance().type;
            node.assignExpression = parseAssignExpression();
        }
        return node;
    }

    /**
     * Parses an AssignStatement
     *
     * $(GRAMMAR $(RULEDEF assignStatement):
<<<<<<< HEAD
     *     $(RULE assignExpression) $(LITERAL ';')
=======
     *       $(RULE unaryExpression) $(RULE assignOperator) $(RULE assignExpression) ($(LITERAL ',') $(RULE unaryExpression) $(RULE assignOperator) $(RULE assignExpression))* $(LITERAL ';')
>>>>>>> 2802eb20
     *     ;)
     */
    AssignStatement parseAssignStatement()
    {
        auto node = new AssignStatement;
        if (currentIsOneOf(TokenType.increment, TokenType.decrement))
            node.preIncDecExpression = parsePreIncDecExpression();
        else
        {
            // TODO
        }
        expect(TokenType.semicolon);
        return node;
    }

    /**
     * Parses an AssocArrayLiteral
     *
     * $(GRAMMAR $(RULEDEF assocArrayLiteral):
     *     $(LITERAL '[') $(RULE keyValuePairs) $(LITERAL ']')
     *     ;)
     */
    AssocArrayLiteral parseAssocArrayLiteral()
    {
        auto node = new AssocArrayLiteral;
        expect(TokenType.lBracket);
        node.keyValuePairs = parseKeyValuePairs();
        expect(TokenType.rBracket);
        return node;
    }

    /**
     * Parses an AtAttribute
     *
     * $(GRAMMAR $(RULEDEF atAttribute):
     *     $(LITERAL '@') ($(LITERAL Identifier) | $(LITERAL '$(LPAREN)') $(RULE argumentList) $(LITERAL '$(RPAREN)') | $(RULE functionCallExpression))
     *     ;)
     */
    AtAttribute parseAtAttribute()
    {
        auto node = new AtAttribute;
        expect(TokenType.at);
        with (TokenType) switch (current().type)
        {
        case identifier:
            if (peekIsOneOf(lParen, dot, not))
                node.functionCallExpression = parseFunctionCallExpression();
            else
                node.identifier = advance();
            break;
        case lParen:
            node.argumentlist = parseArgumentList();
            expect(rParen);
            break;
        }
        return node;
    }

    /**
     * Parses an Attribute
     *
     * $(GRAMMAR $(RULEDEF attribute):
     *       $(RULE linkageAttribute)
     *     | $(RULE alignAttribute)
     *     | $(RULE pragmaExpression)
     *     | $(RULE deprecated)
     *     | $(RULE atAttribute)
     *     | $(LITERAL 'private')
     *     | $(LITERAL 'package')
     *     | $(LITERAL 'protected')
     *     | $(LITERAL 'public')
     *     | $(LITERAL 'export')
     *     | $(LITERAL 'extern')
     *     | $(LITERAL 'final')
     *     | $(LITERAL 'synchronized')
     *     | $(LITERAL 'override')
     *     | $(LITERAL 'abstract')
     *     | $(LITERAL 'const')
     *     | $(LITERAL 'auto')
     *     | $(LITERAL 'scope')
     *     | $(LITERAL '___gshared')
     *     | $(LITERAL 'shared')
     *     | $(LITERAL 'immutable')
     *     | $(LITERAL 'inout')
     *     | $(LITERAL 'static')
     *     | $(LITERAL 'pure')
     *     | $(LITERAL 'nothrow')
     *     ;)
     */
    Attribute parseAttribute()
    {
        auto node = new Attribute;
        switch (current().type)
        {
        case TokenType.extern_:
            if (peekIs(TokenType.lParen))
                node.linkageAttribute = parseLinkageAttribute();
            else
                node.attribute = advance().type;
            break;
        case TokenType.align_:
            node.alignAttribute = parseAlignAttribute();
            break;
        case TokenType.pragma_:
            node.pragmaExpression = parsePragmaExpression();
            break;
        case TokenType.deprecated_:
            node.deprecated_ = parseDeprecated();
            break;
        case TokenType.private_:
        case TokenType.package_:
        case TokenType.protected_:
        case TokenType.public_:
        case TokenType.export_:
        case TokenType.final_:
        case TokenType.synchronized_:
        case TokenType.override_:
        case TokenType.abstract_:
        case TokenType.const_:
        case TokenType.auto_:
        case TokenType.scope_:
        case TokenType.gshared:
        case TokenType.shared_:
        case TokenType.immutable_:
        case TokenType.inout_:
        case TokenType.static_:
        case TokenType.pure_:
        case TokenType.nothrow_:
            node.attribute = advance().type;
            break;
        default:
            error("Attribute expected");
            return null;
        }
        return node;
    }

    /**
     * Parses an AttributedDeclaration
     *
     * $(GRAMMAR $(RULEDEF attributedDeclaration):
     *     $(RULE attribute) ($(LITERAL ':') | $(RULE declaration) | $(LITERAL '{') $(RULE declaration)* $(LITERAL '}'))
     *     ;)
     */
    AttributedDeclaration parseAttributedDeclaration()
    {
        auto node = new AttributedDeclaration;
        node.attribute = parseAttribute();
        switch (current().type)
        {
        case TokenType.colon:
            break;
        case TokenType.lBrace:
            while (moreTokens() && !currentIs(TokenType.rBrace))
                node.declarations ~= parseDeclaration();
            expect(TokenType.rBrace);
            break;
        default:
            node.declarations ~= parseDeclaration();
            break;
        }
        return node;
    }

    /**
     * Parses an AutoDeclaration
     *
     * $(GRAMMAR $(RULEDEF autoDeclaration):
     *     $(RULE storageClass) $(LITERAL Identifier) $(LITERAL '=') $(RULE initializer) ($(LITERAL ',') $(LITERAL Identifier) $(LITERAL '=') $(RULE initializer))* $(LITERAL ';')
     *     ;)
     */
    AutoDeclaration parseAutoDeclaration()
    {
        auto node = new AutoDeclaration;
        // TODO
        return node;
    }

    /**
     * Parses a BlockStatement
     *
     * $(GRAMMAR $(RULEDEF blockStatement):
     *     $(LITERAL '{') $(RULE declarationsAndStatements)? $(LITERAL '}')
     *     ;)
     */
    BlockStatement parseBlockStatement()
    {
        auto node = new BlockStatement();
        expect(TokenType.lBrace);
        skipBraceContent();
        //if (!currentIs(TokenType.rBrace))
        //    node.declarationsAndStatements = parseDeclarationsAndStatements();
        expect(TokenType.rBrace);
        return node;
    }

    /**
     * Parses a BodyStatement
     *
     * $(GRAMMAR $(RULEDEF bodyStatement):
     *     $(LITERAL 'body') $(RULE blockStatement)
     *     ;)
     */
    BodyStatement parseBodyStatement()
    {
        auto node = new BodyStatement;
        expect(TokenType.body_);
        node.blockStatement = parseBlockStatement();
        return node;
    }

    /**
     * Parses a BreakStatement
     *
     * $(GRAMMAR $(RULEDEF breakStatement):
     *     $(LITERAL 'break') $(LITERAL Identifier)? $(LITERAL ';')
     *     ;)
     */
    BreakStatement parseBreakStatement()
    {
        expect(TokenType.break_);
        auto node = new BreakStatement;
        switch (current().type)
        {
        case TokenType.identifier:
            node.identifier = advance();
            expect(TokenType.semicolon);
            break;
        case TokenType.semicolon:
            advance();
            break;
        default:
            error("Identifier or semicolon expected following \"break\"");
            return null;
        }
        return node;
    }

    /**
     * Parses a BaseClass
     *
     * $(GRAMMAR $(RULEDEF baseClass):
     *     ($(RULE typeofExpression) $(LITERAL '.'))? $(RULE identifierOrTemplateChain)
     *     ;)
     */
    BaseClass parseBaseClass()
    {
        auto node = new BaseClass;
        if (currentIs(TokenType.typeof_))
        {
            node.typeofExpression = parseTypeofExpression();
            expect(TokenType.dot);
        }
        node.identifierOrTemplateChain = parseIdentifierOrTemplateChain();
        return node;
    }

    /**
     * Parses a BaseClassList
     *
     * $(GRAMMAR $(RULEDEF baseClassList):
     *     $(RULE baseClass) ($(LITERAL ',') $(RULE baseClass))*
     *     ;)
     */
    BaseClassList parseBaseClassList()
    {
        return parseCommaSeparatedRule!(BaseClassList, BaseClass)();
    }

    /**
     * Parses an BuiltinType
     *
     * $(GRAMMAR $(RULEDEF builtinType):
     *      $(LITERAL 'bool')
     *    | $(LITERAL 'byte')
     *    | $(LITERAL 'ubyte')
     *    | $(LITERAL 'short')
     *    | $(LITERAL 'ushort')
     *    | $(LITERAL 'int')
     *    | $(LITERAL 'uint')
     *    | $(LITERAL 'long')
     *    | $(LITERAL 'ulong')
     *    | $(LITERAL 'char')
     *    | $(LITERAL 'wchar')
     *    | $(LITERAL 'dchar')
     *    | $(LITERAL 'float')
     *    | $(LITERAL 'double')
     *    | $(LITERAL 'real')
     *    | $(LITERAL 'ifloat')
     *    | $(LITERAL 'idouble')
     *    | $(LITERAL 'ireal')
     *    | $(LITERAL 'cfloat')
     *    | $(LITERAL 'cdouble')
     *    | $(LITERAL 'creal')
     *    | $(LITERAL 'void')
     *    ;)
     */
    BasicType parseBasicType()
    {
        auto node = new BasicType;
        if (isBasicType(current().type))
            node.type = advance().type;
        else
        {
            error("Basic type expected");
            return null;
        }
        return node;
    }

    /**
     * Parses a CaseRangeStatement
     *
     * $(GRAMMAR $(RULEDEF caseRangeStatement):
     *     $(LITERAL 'case') $(RULE assignExpression) $(LITERAL ':') $(LITERAL '...') $(LITERAL 'case') $(RULE assignExpression) $(LITERAL ':') $(RULE declarationsAndStatements)
     *     ;)
     */
    CaseRangeStatement parseCaseRangeStatement()
    {
        auto node = new CaseRangeStatement;
        expect(TokenType.case_);
        node.low = parseAssignExpression();
        expect(TokenType.colon);
        expect(TokenType.vararg);
        expect(TokenType.case_);
        node.high = parseAssignExpression();
        expect(TokenType.colon);
        node.declarationsAndStatements = parseDeclarationsAndStatements();
        return node;
    }

    /**
     * Parses an CaseStatement
     *
     * $(GRAMMAR $(RULEDEF caseStatement):
     *     $(LITERAL 'case') $(RULE argumentList) $(LITERAL ':') $(RULE declarationsAndStatements)
     *     ;)
     */
    CaseStatement parseCaseStatement()
    {
        auto node = new CaseStatement;
        expect(TokenType.case_);
        node.argumentList = parseArgumentList();
        expect(TokenType.colon);
        node.declarationsAndStatements = parseDeclarationsAndStatements();
        return node;
    }

    /**
     * Parses a CastExpression
     *
     * $(GRAMMAR $(RULEDEF castExpression):
     *     $(LITERAL 'cast') $(LITERAL '$(LPAREN)') ($(RULE type) | $(RULE castQualifier))? $(LITERAL '$(RPAREN)') $(RULE unaryExpression)
     *     ;)
     */
    CastExpression parseCastExpression()
    {
        auto node = new CastExpression;
        expect(TokenType.cast_);
        expect(TokenType.lParen);
        if (isCastQualifier())
            node.castQualifier = parseCastQualifier();
        else
            node.type = parseType();
        expect(TokenType.rParen);
        node.unaryExpression = parseUnaryExpression();
        return node;
    }

    private bool isCastQualifier() const
    {
        switch (current().type)
        {
        case TokenType.const_:
            return peekIsOneOf(TokenType.shared_, TokenType.rParen);
        case TokenType.immutable_:
            return peekIs(TokenType.rParen);
        case TokenType.inout_:
            return peekIsOneOf(TokenType.shared_, TokenType.rParen);
        case TokenType.shared_:
            return peekIsOneOf(TokenType.const_, TokenType.inout_, TokenType.rParen);
        default:
            return false;
        }
    }

    /**
     * Parses a CastQualifier
     *
     * $(GRAMMAR $(RULEDEF castQualifier):
     *      $(LITERAL 'const')
     *    | $(LITERAL 'const') $(LITERAL 'shared')
     *    | $(LITERAL 'immutable')
     *    | $(LITERAL 'inout')
     *    | $(LITERAL 'inout') $(LITERAL 'shared')
     *    | $(LITERAL 'shared')
     *    | $(LITERAL 'shared') $(LITERAL 'const')
     *    | $(LITERAL 'shared') $(LITERAL 'inout')
     *    ;)
     */
    CastQualifier parseCastQualifier()
    {
        auto node = new CastQualifier;
        switch (current().type)
        {
        case TokenType.inout_:
        case TokenType.const_:
            node.first = advance().type;
            if (currentIs(TokenType.shared_))
            {
                node.hasSecond = true;
                node.second = advance().type;
            }
            break;
        case TokenType.shared_:
            node.first = advance().type;
            if (currentIsOneOf(TokenType.const_, TokenType.inout_))
            {
                node.hasSecond = true;
                node.second = advance().type;
            }
            break;
        case TokenType.immutable_:
            node.first = advance().type;
            break;
        default:
            error("const, immutable, inout, or shared expected");
            return null;
        }
        return node;
    }

    unittest
    {
        auto sourceCode = q{
const;
const shared;
immutable;
inout;
inout shared;
shared;
shared const;
shared inout;
incorrect;
        };

        Parser p = getParserForUnittest(sourceCode, "parseCastQualifier");

        CastQualifier one = p.parseCastQualifier();
        assert (one.first == TokenType.const_);
        assert (!one.hasSecond);
        p.expect(TokenType.semicolon);

        CastQualifier two = p.parseCastQualifier();
        assert (two.first == TokenType.const_);
        assert (two.hasSecond);
        assert (two.second == TokenType.shared_);
        p.expect(TokenType.semicolon);

        CastQualifier three = p.parseCastQualifier();
        assert (three.first == TokenType.immutable_);
        assert (!three.hasSecond);
        p.expect(TokenType.semicolon);

        CastQualifier four = p.parseCastQualifier();
        assert (four.first == TokenType.inout_);
        assert (!four.hasSecond);
        p.expect(TokenType.semicolon);

        CastQualifier five = p.parseCastQualifier();
        assert (five.first == TokenType.inout_);
        assert (five.hasSecond);
        assert (five.second == TokenType.shared_);
        p.expect(TokenType.semicolon);

        CastQualifier six = p.parseCastQualifier();
        assert (six.first == TokenType.shared_);
        assert (!six.hasSecond);
        p.expect(TokenType.semicolon);

        CastQualifier seven = p.parseCastQualifier();
        assert (seven.first == TokenType.shared_);
        assert (seven.hasSecond);
        assert (seven.second == TokenType.const_);
        p.expect(TokenType.semicolon);

        CastQualifier eight = p.parseCastQualifier();
        assert (eight.first == TokenType.shared_);
        assert (eight.hasSecond);
        assert (eight.second == TokenType.inout_);
        p.expect(TokenType.semicolon);

        CastQualifier nine = p.parseCastQualifier();
        assert (nine is null);
        assert (p.errorCount > 0);

        stderr.writeln("Unittest for parseCastQualifier() passed.");
    }

    /**
     * Parses a Catch
     *
     * $(GRAMMAR $(RULEDEF catch):
     *     $(LITERAL 'catch') $(LITERAL '$(LPAREN)') $(RULE type) $(LITERAL Identifier)? $(LITERAL '$(RPAREN)') $(RULE nonEmptyStatementNoCaseNoDefault)
     *     ;)
     */
    Catch parseCatch()
    {
        auto node = new Catch;
        expect(TokenType.catch_);
        expect(TokenType.lParen);
        node.type = parseType();
        if (currentIs(TokenType.identifier))
            node.identifier = advance();
        expect(TokenType.rParen);
        node.statementNoCaseNoDefault = parseStatementNoCaseNoDefault();
        return node;
    }

    /**
     * Parses a Catches
     *
     * $(GRAMMAR $(RULEDEF catches):
     *       $(RULE catch)+
     *     | $(RULE catch)* $(RULE lastCatch)
     *     ;)
     */
    Catches parseCatches()
    {
        auto node = new Catches;
        while (true)
        {
            expect(TokenType.catch_);
            if (currentIs(TokenType.lParen))
            {
                node.catches ~= parseCatch();
                if (currentIs(TokenType.catch_))
                    continue;
                else
                    break;
            }
            else
            {
                node.lastCatch  = parseLastCatch();
                break;
            }
        }
        return node;
    }

    /**
     * Parses a ClassBody
     *
     * $(GRAMMAR $(RULEDEF classBody):
     *     $(LITERAL '{') $(RULE declarationOrInvariant)* $(LITERAL '}')
     *     ;)
     */
    ClassBody parseClassBody()
    {
        auto node = new ClassBody;
        expect(TokenType.lBrace);
        version (development) skipBraceContent();
        expect(TokenType.rBrace);
        return node;
    }

    /**
     * Parses a ClassDeclaration
     *
     * $(GRAMMAR $(RULEDEF classDeclaration):
     *     $(LITERAL 'class') $(LITERAL Identifier) ($(RULE templateParameters) $(RULE constraint)?)? ($(LITERAL ':') $(RULE baseClassList))? $(RULE classBody)
     *     ;)
     */
    ClassDeclaration parseClassDeclaration()
    {
        auto node = new ClassDeclaration;
        expect(TokenType.class_);
        node.name = *expect(TokenType.identifier);
        if (currentIs(TokenType.lParen))
        {
            node.templateParameters = parseTemplateParameters();
            if (currentIs(TokenType.if_))
            {
                node.constraint = parseConstraint();
            }
        }
        if (currentIs(TokenType.colon))
        {
            advance();
            node.baseClassList = parseBaseClassList();
        }
        node.classBody = parseClassBody();
        return node;
    }

    unittest
    {
        string sourceCode =
q{class ClassOne {}
class ClassTwo : Super {}
class ClassThree(A, B) : Super {}
class ClassFour(A, B) if (someTest()) : Super {}};

        Parser p = getParserForUnittest(sourceCode, "parseClassDeclaration");

        auto classOne = p.parseClassDeclaration();
        assert (classOne.name == "ClassOne");
        assert (classOne.classBody.declarationOrInvariants.length == 0);
        assert (classOne.baseClassList is null);
        assert (classOne.constraint is null);
        assert (classOne.templateParameters is null);

        auto classTwo = p.parseClassDeclaration();
        assert (classTwo.name == "ClassTwo", classTwo.name.value);
        assert (classTwo.baseClassList !is null);
        assert (classTwo.baseClassList.baseClasses.length == 1,
            to!string(classTwo.baseClassList.baseClasses.length));
        assert (classTwo.classBody.declarationOrInvariants.length == 0,
            to!string(classTwo.classBody.declarationOrInvariants.length));

        auto classThree = p.parseClassDeclaration();
        assert (classThree.name == "ClassThree", classThree.name.value);
        assert (classThree.templateParameters !is null);
        assert (classThree.baseClassList !is null);
        assert (classThree.baseClassList.baseClasses.length == 1);
        assert (classThree.classBody.declarationOrInvariants.length == 0,
            to!string(classThree.classBody.declarationOrInvariants.length));

        auto classFour = p.parseClassDeclaration();
        assert (classFour.name == "ClassFour", classFour.name.value);
        assert (classFour.templateParameters !is null);
        assert (classFour.baseClassList !is null);
        assert (classFour.constraint !is null);
        assert (classFour.baseClassList.baseClasses.length == 1);
        assert (classFour.classBody.declarationOrInvariants.length == 0,
            to!string(classFour.classBody.declarationOrInvariants.length));

        stderr.writeln("Unittest for parseClassDeclaration() passed.");
    }

    /**
     * Parses a CmpExpression
     *
     * $(GRAMMAR $(RULEDEF cmpExpression):
     *       $(RULE shiftExpression)
     *     | $(RULE equalExpression)
     *     | $(RULE identityExpression)
     *     | $(RULE relExpression)
     *     | $(RULE inExpression)
     *     ;)
     */
    CmpExpression parseCmpExpression()
    {
        auto node = new CmpExpression;
        auto shift = parseShiftExpression();
        with (TokenType) switch (current().type)
        {
        case is_:
            node.identityExpression = parseIdentityExpression(shift);
            break;
        case in_:
            node.inExpression = parseInExpression(shift);
            break;
        case not:
            if (peekIs(is_))
                node.identityExpression = parseIdentityExpression(shift);
            else if (peekIs(in_))
                node.inExpression = parseInExpression(shift);
            break;
        case less:
        case lessEqual:
        case greater:
        case greaterEqual:
        case unordered:
        case notLessEqualGreater:
        case lessOrGreater:
        case lessEqualGreater:
        case notGreater:
        case notGreaterEqual:
        case notLess:
        case notLessEqual:
            node.relExpression = parseRelExpression(shift);
            break;
        case equal:
        case notEqual:
            node.equalExpression = parseEqualExpression(shift);
            break;
        default:
            node.shiftExpression = shift;
            break;
        }
        return node;
    }

    /**
     * Parses a CompileCondition
     *
     * $(GRAMMAR $(RULEDEF compileCondition):
     *       $(RULE versionCondition)
     *     | $(RULE debugCondition)
     *     | $(RULE staticIfCondition)
     *     ;)
     */
    CompileCondition parseCompileCondition()
    {
        auto node = new CompileCondition;
        switch (current().type)
        {
        case TokenType.version_:
            node.versionCondition = parseVersionCondition();
            break;
        case TokenType.debug_:
            node.debugCondition = parseDebugCondition();
            break;
        case TokenType.static_:
            node.staticIfCondition = parseStaticIfCondition();
            break;
        default:
            error(`"version", "debug", or "static" expected`);
            return null;
        }
        return node;
    }

    /**
     * Parses a ConditionalDeclaration
     *
     * $(GRAMMAR $(RULEDEF conditionalDeclaration):
     *     $(RULE compileCondition) ($(RULE declaration) | $(LITERAL '{') $(RULE declaration)* $(LITERAL '}')) ($(LITERAL 'else') ($(RULE declaration) | $(LITERAL '{') $(RULE declaration)* $(LITERAL '}')))?
     *     ;)
     */
    ConditionalDeclaration parseConditionalDeclaration()
    {
        auto node = new ConditionalDeclaration;
        node.compileCondition = parseCompileCondition();
        return node;
    }

    /**
     * Parses an ConditionalStatement
     *
     * $(GRAMMAR $(RULEDEF conditionalStatement):
     *     $(RULE compileCondition) $(RULE statementNoCaseNoDefault) ($(LITERAL 'else') $(RULE nonEmptyStatementNoCaseNoDefault))?
     *     ;)
     */
    ConditionalStatement parseConditionalStatement()
    {
        auto node = new ConditionalStatement;
        node.compileCondition = parseCompileCondition();
        node.trueStatement = parseStatementNoCaseNoDefault();
        if (currentIs(TokenType.else))
        {
            advance();
            node.falseStatement = parseStatementNoCaseNoDefault();
        }
        return node;
    }

    /**
     * Parses a Constraint
     *
     * $(GRAMMAR $(RULEDEF constraint):
     *     $(LITERAL 'if') $(LITERAL '$(LPAREN)') $(RULE expression) $(LITERAL '$(RPAREN)')
     *     ;)
     */
    Constraint parseConstraint()
    {
        auto node = new Constraint;
        expect(TokenType.if_);
        expect(TokenType.lParen);
        version (development)
            skipParenContent();
        else
            node.expression = parseExpression();
        expect(TokenType.rParen);
        return node;
    }

    /**
     * Parses a Constructor
     *
     * $(GRAMMAR $(RULEDEF constructor):
     *     $(LITERAL 'this') $(RULE parameters) $(RULE functionBody)
     *     ;)
     */
    Constructor parseConstructor()
    {
        auto node = new Constructor;
        expect(TokenType.this_);
        node.parameters = parseParameters();
        node.functionBody = parseFunctionBody();
        return node;
    }

    /**
     * Parses an ContinueStatement
     *
     * $(GRAMMAR $(RULEDEF continueStatement):
     *     $(LITERAL 'continue') $(LITERAL Identifier)? $(LITERAL ';')
     *     ;)
     */
    ContinueStatement parseContinueStatement()
    {
        expect(TokenType.continue_);
        auto node = new ContinueStatement;
        switch (current().type)
        {
        case TokenType.identifier:
            node.identifier = advance();
            expect(TokenType.semicolon);
            break;
        case TokenType.semicolon:
            advance();
            break;
        default:
            error(`Identifier or semicolon expected following "continue"`);
            return null;
        }
        return node;
    }

    /**
     * Parses a DebugCondition
     *
     * $(GRAMMAR $(RULEDEF debugCondition):
     *     $(LITERAL 'debug') ($(LITERAL '$(LPAREN)') ($(LITERAL IntegerLiteral) | $(LITERAL Identifier)) $(LITERAL '$(RPAREN)'))?
     *     ;)
     */
    DebugCondition parseDebugCondition()
    {
        auto node = new DebugCondition;
        expect(TokenType.debug_);
        if (currentIs(TokenType.lParen))
        {
            advance();
            node.hasIdentifierOrInteger = true;
            if (currentIsOneOf(TokenType.intLiteral, TokenType.identifier))
                node.identifierOrInteger = advance();
            else
            {
                error(`Integer literal or identifier expected`);
                return null;
            }
            expect(TokenType.rParen);
        }
        else
            node.hasIdentifierOrInteger = false;
        return node;
    }

    /**
     * Parses a DebugSpecification
     *
     * $(GRAMMAR $(RULEDEF debugSpecification):
     *     $(LITERAL 'debug') $(LITERAL '=') ($(LITERAL Identifier) | $(LITERAL IntegerLiteral)) $(LITERAL ';')
     *     ;)
     */
    DebugSpecification parseDebugSpecification()
    {
        auto node = new DebugSpecification;
        expect(TokenType.debug_);
        expect(TokenType.assign);
        if (currentIsOneOf(TokenType.identifier, TokenType.intLiteral))
            node.identifierOrInteger = advance();
        else
        {
            error("Integer literal or identifier expected");
            return null;
        }
        expect(TokenType.semicolon);
        return node;
    }

    /**
     * Parses a Declaration
     *
     * $(GRAMMAR $(RULEDEF declaration):
     *       $(RULE aliasDeclaration)
     *     | $(RULE aliasThisDeclaration)
     *     | $(RULE attributedDeclaration)
     *     | $(RULE classDeclaration)
     *     | $(RULE conditionalDeclaration)
     *     | $(RULE constructor)
     *     | $(RULE destructor)
     *     | $(RULE enumDeclaration)
     *     | $(RULE functionDeclaration)
     *     | $(RULE importDeclaration)
     *     | $(RULE interfaceDeclaration)
     *     | $(RULE mixinDeclaration)
     *     | $(RULE pragmaDeclaration)
     *     | $(RULE sharedStaticConstructor)
     *     | $(RULE sharedStaticDestructor)
     *     | $(RULE staticAssertDeclaration)
     *     | $(RULE staticConstructor)
     *     | $(RULE staticDestructor)
     *     | $(RULE structDeclaration)
     *     | $(RULE templateDeclaration)
     *     | $(RULE unionDeclaration)
     *     | $(RULE unittest)
     *     | $(RULE variableDeclaration)
     *     ;)
     */
    Declaration parseDeclaration()
    {
        import std.stdio;
        auto node = new Declaration;
        switch (current().type)
        {
        case TokenType.alias_:
            if (startsWith(TokenType.alias_, TokenType.identifier, TokenType.this_))
                node.aliasThisDeclaration = parseAliasThisDeclaration();
            else
                node.aliasDeclaration = parseAliasDeclaration();
            break;
        case TokenType.class_:
            node.classDeclaration = parseClassDeclaration();
            break;
        case TokenType.this_:
            node.constructor = parseConstructor();
            break;
        case TokenType.tilde:
            node.destructor = parseDestructor();
            break;
        case TokenType.enum_:
            node.enumDeclaration = parseEnumDeclaration();
            break;
        case TokenType.import_:
            node.importDeclaration = parseImportDeclaration();
            break;
        case TokenType.interface_:
            node.interfaceDeclaration = parseInterfaceDeclaration();
            break;
        case TokenType.mixin_:
            node.mixinDeclaration = parseMixinDeclaration();
            break;
        case TokenType.pragma_:
            node.pragmaDeclaration = parsePragmaDeclaration();
            break;
        case TokenType.shared_:
            if (startsWith(TokenType.shared_, TokenType.static_, TokenType.this_))
                node.sharedStaticConstructor = parseSharedStaticConstructor();
            else if (startsWith(TokenType.shared_, TokenType.static_, TokenType.tilde))
                node.sharedStaticDestructor = parseSharedStaticDestructor();
            else
                node.attributedDeclaration = parseAttributedDeclaration();
            break;
        case TokenType.static_:
            if (startsWith(TokenType.static_, TokenType.this_))
                node.staticConstructor = parseStaticConstructor();
            else if (startsWith(TokenType.static_, TokenType.tilde))
                node.staticDestructor = parseStaticDestructor();
            else if (startsWith(TokenType.static_, TokenType.if_))
                node.conditionalDeclaration = parseConditionalDeclaration();
            else
                node.attributedDeclaration = parseAttributedDeclaration();
            break;
        case TokenType.struct_:
            node.structDeclaration = parseStructDeclaration();
            break;
        case TokenType.template_:
            node.templateDeclaration = parseTemplateDeclaration();
            break;
        case TokenType.union_:
            node.unionDeclaration = parseUnionDeclaration();
            break;
        case TokenType.unittest_:
            node.unittest_ = parseUnittest();
            break;
        case TokenType.bool_: .. case TokenType.wchar_:
        case TokenType.identifier:
            Type type = parseType();
            if (!currentIs(TokenType.identifier))
            {
                error("Identifier expected");
                return null;
            }
            if (peekIs(TokenType.lParen))
                node.functionDeclaration = parseFunctionDeclaration(type);
            else
                node.variableDeclaration = parseVariableDeclaration(type);
            break;
        case TokenType.version_:
			if (peekIs(TokenType.lParen))
				node.conditionalDeclaration = parseConditionalDeclaration();
			else if (peekIs(TokenType.assign))
				node.versionSpecification = parseVersionSpecification();
			else
			{
				error(`"=" or "(" expected following "version"`);
				return null;
			}
			break;
        case TokenType.debug_:
            node.conditionalDeclaration = parseConditionalDeclaration();
            break;
		case TokenType.at:
		case TokenType.extern_:
		case TokenType.align_:
		//case TokenType.pragma_:
		case TokenType.deprecated_:
		case TokenType.private_:
		case TokenType.package_:
		case TokenType.protected_:
		case TokenType.public_:
		case TokenType.export_:
		//case TokenType.extern_:
		case TokenType.final_:
		case TokenType.synchronized_:
		case TokenType.override_:
		case TokenType.abstract_:
		case TokenType.const_:
		case TokenType.auto_:
		case TokenType.scope_:
		case TokenType.gshared:
		//case TokenType.shared_:
		case TokenType.immutable_:
		case TokenType.inout_:
		//case TokenType.static_:
		case TokenType.pure_:
		case TokenType.nothrow_:
			node.attributedDeclaration = parseAttributedDeclaration();
			break;
        default:
            error("Declaration expected");
            advance();
            return null;
        }
        return node;
    }

    /**
     * Parses DeclarationsAndStatements
     *
     * $(GRAMMAR $(RULEDEF declarationsAndStatements):
     *     ($(RULE declaration) | $(RULE statementNoCaseNoDefault))+
     *     ;)
     */
    DeclarationsAndStatements parseDeclarationsAndStatements()
    {
        auto node = new DeclarationsAndStatements;
        // TODO
        return node;
    }

    /**
     * Parses a DeclarationOrInvariant
     *
     * $(GRAMMAR $(RULEDEF declarationOrInvariant):
     *       $(RULE declaration)
     *     | $(RULE invariant)
     *     ;)
     */
    DeclarationOrInvariant parseDeclarationOrInvariant()
    {
        auto node = new DeclarationOrInvariant;
        if (currentIs(TokenType.invariant_))
            node.invariant_ = parseInvariant();
        else
            node.declaration = parseDeclaration();
        return node;
    }

    /**
     * Parses a Declarator
     *
     * $(GRAMMAR $(RULEDEF declarator):
     *     $(LITERAL Identifier) ($(LITERAL '=') $(RULE initializer))?
     *     ;)
     */
    Declarator parseDeclarator()
    {
        auto node = new Declarator;
		auto id = expect(TokenType.identifier);
		if (id is null) return null;
        node.identifier = *id;
        if (currentIsOneOf(TokenType.lBracket, TokenType.star))
        {
            error("C-style variable declarations are not supported.");
            return null;
        }
        if (currentIs(TokenType.assign))
        {
            advance();
            node.initializer = parseInitializer();
        }
        return node;
    }

    /**
     * Parses a DefaultStatement
     *
     * $(GRAMMAR $(RULEDEF defaultStatement):
     *     $(LITERAL 'default') $(LITERAL ':') $(RULE declarationsAndStatements)
     *     ;)
     */
    DefaultStatement parseDefaultStatement()
    {
        auto node = new DefaultStatement;
        expect(TokenType.default_);
        expect(TokenType.colon);
        node.declarationsAndStatements = parseDeclarationsAndStatements();
        return node;
    }

    /**
     * Parses a DeleteExpression
     *
     * $(GRAMMAR $(RULEDEF deleteExpression):
     *     $(LITERAL 'delete') $(RULE unaryExpression)
     *     ;)
     */
    DeleteExpression parseDeleteExpression()
    {
        auto node = new DeleteExpression;
        // TODO
        return node;
    }

    /**
     * Parses a Deprecated attribute
     *
     * $(GRAMMAR $(RULEDEF deprecated):
     *     $(LITERAL 'deprecated') ($(LITERAL '$(LPAREN)') $(RULE assignExpression) $(LITERAL '$(RPAREN)'))?
     *     ;)
     */
    Deprecated parseDeprecated()
    {
        auto node = new Deprecated;
        expect(TokenType.deprecated_);
        if (currentIs(TokenType.lParen))
        {
            advance();
            node.assignExpression = parseAssignExpression();
            expect(TokenType.rParen);
        }
        return node;
    }

    /**
     * Parses a Destructor
     *
     * $(GRAMMAR $(RULEDEF destructor):
     *     $(LITERAL '~') $(LITERAL 'this') $(LITERAL '$(LPAREN)') $(LITERAL '$(RPAREN)') $(RULE functionBody)
     *     ;)
     */
    Destructor parseDestructor()
    {
        auto node = new Destructor;
        expect(TokenType.tilde);
        expect(TokenType.this_);
        expect(TokenType.lParen);
        expect(TokenType.rParen);
        node.functionBody = parseFunctionBody();
        return node;
    }

    unittest
    {
        auto sourceCode = q{~this(){}}c;
        Parser p = getParserForUnittest(sourceCode, "parseDestructor");
        Destructor d = p.parseDestructor();
        assert (d !is null);
        assert (d.functionBody !is null);
        assert (p.errorCount == 0);
        stderr.writeln("Unittest for parseDestructor() passed.");
    }

    /**
     * Parses a DoStatement
     *
     * $(GRAMMAR $(RULEDEF doStatement):
     *     $(LITERAL 'do') $(RULE nonEmptyStatementNoCaseNoDefault) $(LITERAL 'while') $(LITERAL '$(LPAREN)') $(RULE expression) $(LITERAL '$(RPAREN)') $(LITERAL ';')
     *     ;)
     */
    DoStatement parseDoStatement()
    {
        auto node = new DoStatement;
        expect(TokenType.do_);
        node.statementNoCaseNoDefault = parseStatementNoCaseNoDefault();
        expect(TokenType.while_);
        expect(TokenType.lParen);
        node.expression = parseExpression();
        expect(TokenType.rParen);
        expect(TokenType.semicolon);
        return node;
    }

    /**
     * Parses an EnumBody
     *
     * $(GRAMMAR $(RULEDEF enumBody):
     *       $(LITERAL ';')
     *     | $(LITERAL '{') $(RULE enumMember) ($(LITERAL ',') $(RULE enumMember)?)* $(LITERAL '}')
     *     ;)
     */
    EnumBody parseEnumBody()
    {
        auto node = new EnumBody;
        if (!currentIs(TokenType.semicolon))
        {
            expect (TokenType.lBrace);
            while (moreTokens())
            {
                if (!currentIs(TokenType.comma))
                    node.enumMembers ~= parseEnumMember();
                if (currentIs(TokenType.comma))
                    continue;
                else if (currentIs(TokenType.rBrace))
                    break;
                else
                {
                    error(`",", "}", or enum member expected`);
                    goto ret;
                }
            }
            expect (TokenType.rBrace);
        }
    ret:
        return node;
    }

    /**
     * Parses an EnumDeclaration
     *
     * $(GRAMMAR $(RULEDEF enumDeclaration):
     *     $(LITERAL 'enum') $(LITERAL Identifier)? ($(LITERAL ':') $(RULE type))? $(RULE enumBody)
     *     ;)
     */
    EnumDeclaration parseEnumDeclaration()
    {
        auto node = new EnumDeclaration;
        expect(TokenType.enum_);
        if (currentIs(TokenType.identifier))
            node.identifier = advance();
        if (currentIs(TokenType.colon))
        {
            advance();
            node.type = parseType();
        }
        node.enumBody = parseEnumBody();
        return node;
    }

    /**
     * Parses an EnumMember
     *
     * $(GRAMMAR $(RULEDEF enumMember):
     *       $(LITERAL Identifier)
     *     | ($(LITERAL Identifier) | $(RULE type)) $(LITERAL '=') $(RULE assignExpression)
     *     ;)
     */
    EnumMember parseEnumMember()
    {
        auto node = new EnumMember;
        // TODO
        return node;
    }

    /**
     * Parses an EqualExpression
     *
     * $(GRAMMAR $(RULEDEF equalExpression):
     *     $(RULE shiftExpression) ($(LITERAL '==') | $(LITERAL '!=')) $(RULE shiftExpression)
     *     ;)
     */
    EqualExpression parseEqualExpression(ShiftExpression shift = null)
    {
        auto node = new EqualExpression;
        node.left = shift is null ? parseShiftExpression() : shift;
        if (currentIsOneOf(TokenType.equal, TokenType.notEqual))
            node.operator = advance().type;
        node.right = parseShiftExpression();
        return node;
    }

    /**
     * Parses an Expression
     *
     * $(GRAMMAR $(RULEDEF expression):
     *     $(RULE assignExpression) ($(LITERAL ',') $(RULE assignExpression))*
     *     ;)
     */
    Expression parseExpression()
    {
        return parseCommaSeparatedRule!(AssignExpression)();
    }

    /**
     * Parses a FinalSwitchStatement
     *
     * $(GRAMMAR $(RULEDEF finalSwitchStatement):
     *     $(LITERAL 'final') $(RULE switchStatement)
     *     ;)
     */
    FinalSwitchStatement parseFinalSwitchStatement()
    {
        auto node = new FinalSwitchStatement;
        expect(TokenType.final_);
        node.switchStatement = parseSwitchStatement();
        return node;
    }

    /**
     * Parses a Finally
     *
     * $(GRAMMAR $(RULEDEF finally):
     *     $(LITERAL 'finally') $(RULE statementNoCaseNoDefault)
     *     ;)
     */
    Finally parseFinally()
    {
        auto node = new Finally;
        expect(TokenType.finally_);
        node.statementNoCaseNoDefault = parseStatementNoCaseNoDefault();
        return node;
    }

    /**
     * Parses a ForStatement
     *
     * $(GRAMMAR $(RULEDEF forStatement):
     *     $(LITERAL 'for') $(LITERAL '$(LPAREN)') $(RULE declarationOrStatement) $(RULE expression)? $(LITERAL ';') $(RULE expression)? $(LITERAL '$(RPAREN)') $(RULE nonEmptyStatementNoCaseNoDefault)
     *     ;)
     */
    ForStatement parseForStatement()
    {
        auto node = new ForStatement;
        // TODO
        return node;
    }

    /**
     * Parses a ForeachRangeStatement
     *
     * $(GRAMMAR $(RULEDEF foreachRangeStatement):
     *     $(LITERAL 'foreach') $(LITERAL '$(LPAREN)') $(RULE foreachType) $(LITERAL ';') $(RULE expression) $(LITERAL '..') $(RULE expression) $(LITERAL '$(RPAREN)') $(RULE nonEmptyStatementNoCaseNoDefault)
     *     ;)
     */
    ForeachRangeStatement parseForeachRangeStatement()
    {
        auto node = new ForeachRangeStatement;
        // TODO
        return node;
    }

    /**
     * Parses a ForeachStatement
     *
     * $(GRAMMAR $(RULEDEF foreachStatement):
     *     ($(LITERAL 'foreach') | $(LITERAL 'foreach_reverse')) $(LITERAL '$(LPAREN)') $(RULE foreachTypeList) $(LITERAL ';') $(RULE expression) $(LITERAL '$(RPAREN)') $(RULE nonEmptyStatementNoCaseNoDefault)
     *     ;)
     */
    ForeachStatement parseForeachStatement()
    {
        auto node = new ForeachStatement;
        // TODO
        return node;
    }

    /**
     * Parses a ForeachType
     *
     * $(GRAMMAR $(RULEDEF foreachType):
     *     $(LITERAL 'ref')? $(RULE type)? $(LITERAL Identifier)
     *     ;)
     */
    ForeachType parseForeachType()
    {
        auto node = new ForeachType;
        // TODO
        return node;
    }

    /**
     * Parses a ForeachTypeList
     *
     * $(GRAMMAR $(RULEDEF foreachTypeList):
     *     $(RULE foreachType) ($(LITERAL ',') $(RULE foreachType))*
     *     ;)
     */
    ForeachTypeList parseForeachTypeList()
    {
        return parseCommaSeparatedRule!(ForeachTypeList, ForeachType)();
    }

    /**
     * Parses a FunctionAttribute
     *
     * $(GRAMMAR $(RULEDEF functionAttribute):
     *       $(RULE atAttribute)
     *     | $(LITERAL 'pure')
     *     | $(LITERAL 'nothrow')
     *     ;)
     */
    FunctionAttribute parseFunctionAttribute()
    {
        auto node = new FunctionAttribute;
        with (TokenType) switch (curent().type)
        {
        case at:
            node.atAttribute = parseAtAttribute();
            break;
        case pure_:
        case nothrow_:
            node.token = advance();
            break;
        default:
            break;
        }
        return node;
    }

    /**
     * Parses a FunctionBody
     *
     * $(GRAMMAR $(RULEDEF functionBody):
     *       $(RULE blockStatement)
     *     | ($(RULE inStatement) | $(RULE outStatement) | $(RULE outStatement) $(RULE inStatement) | $(RULE inStatement) $(RULE outStatement))? $(RULE bodyStatement)
     *     ;)
     */
    FunctionBody parseFunctionBody()
    {
        auto node = new FunctionBody;
        if (currentIs(TokenType.lBrace))
            node.blockStatement = parseBlockStatement();
        else
        {
            if (currentIs(TokenType.in_))
            {
                node.inStatement = parseInStatement();
                if (currentIs(TokenType.out_))
                    node.outStatement = parseOutStatement();
            }
            else if (currentIs(TokenType.out_))
            {
                node.outStatement = parseOutStatement();
                if (currentIs(TokenType.in_))
                    node.inStatement = parseInStatement();
            }
            node.bodyStatement = parseBodyStatement();
        }
        return node;
    }

    unittest
    {
        auto sourceCode = q{
{} // one
in {} body{} // two
out {} body{} // three
in {} out {} body {} // four
out {} in {} body {} // five
body {} // six
        };

        Parser p = getParserForUnittest(sourceCode, "parseFunctionBody");

        FunctionBody functionBodyOne = p.parseFunctionBody();
        assert (functionBodyOne.blockStatement !is null);

        FunctionBody functionBodyTwo = p.parseFunctionBody();
        assert (functionBodyTwo.blockStatement is null);
        assert (functionBodyTwo.inStatement !is null);
        assert (functionBodyTwo.outStatement is null);
        assert (functionBodyTwo.bodyStatement !is null);

        FunctionBody functionBodyThree = p.parseFunctionBody();
        assert (functionBodyThree.blockStatement is null);
        assert (functionBodyThree.inStatement is null);
        assert (functionBodyThree.outStatement !is null);
        assert (functionBodyThree.bodyStatement !is null);

        FunctionBody functionBodyFour = p.parseFunctionBody();
        assert (functionBodyFour.blockStatement is null);
        assert (functionBodyFour.inStatement !is null);
        assert (functionBodyFour.outStatement !is null);
        assert (functionBodyFour.bodyStatement !is null);

        FunctionBody functionBodyFive = p.parseFunctionBody();
        assert (functionBodyFive.blockStatement is null);
        assert (functionBodyFive.inStatement !is null);
        assert (functionBodyFive.outStatement !is null);
        assert (functionBodyFive.bodyStatement !is null);

        FunctionBody functionBodySix = p.parseFunctionBody();
        assert (functionBodySix.blockStatement is null);
        assert (functionBodySix.inStatement is null);
        assert (functionBodySix.outStatement is null);
        assert (functionBodySix.bodyStatement !is null);

        stderr.writeln("Unittest for parseFunctionBody() passed.");
    }

    /**
     * Parses a FunctionCallExpression
     *
     * $(GRAMMAR $(RULEDEF functionCallExpression):
     *     $(RULE unaryExpression) $(RULE templateArguments)? $(RULE arguments)
     *     ;)
     */
    FunctionCallExpression parseFunctionCallExpression()
    {
        auto node = new FunctionCallExpression;
        node.unaryExpression = parseUnaryExpression();
        if (currentIs(TokenType.not))
            node.templateArguments = parseTemplateArguments();
        node.arguments = parseArguments();
        return node;
    }

    /**
     * Parses a FunctionCallStatement
     *
     * $(GRAMMAR $(RULEDEF functionCallStatement):
     *     $(RULE functionCallExpression) $(LITERAL ';')
     *     ;)
     */
    FunctionCallStatement parseFunctionCallStatement()
    {
        auto node = new FunctionCallStatement;
        node.functionCallExpression = parseFunctionCallExpression();
        expect(TokenType.semicolon);
        return node;
    }

    /**
     * Parses a FunctionDeclaration
     *
     * $(GRAMMAR $(RULEDEF functionDeclaration):
     *       $(RULE memberFunctionAttribute)* ($(RULE type) | $(LITERAL 'auto') $(LITERAL 'ref')? | $(LITERAL 'ref') $(LITERAL 'auto')?) $(LITERAL Identifier) $(RULE templateParameters) $(RULE parameters) $(RULE memberFunctionAttribute)* $(RULE constraint)? $(RULE functionBody)
     *     | $(RULE memberFunctionAttribute)* ($(RULE type) | $(LITERAL 'auto') $(LITERAL 'ref')? | $(LITERAL 'ref') $(LITERAL 'auto')?) $(LITERAL Identifier) $(RULE parameters) $(RULE memberFunctionAttribute)* ($(RULE functionBody) | $(LITERAL ';'))
     *     ;)
     */
    FunctionDeclaration parseFunctionDeclaration(Type type = null)
    {
        auto node = new FunctionDeclaration;

        while(moreTokens() && currentIsMemberFunctionAttribute())
            node.memberFunctionAttributes ~= parseMemberFunctionAttribute();

        switch (current.type)
        {
        case TokenType.auto_:
            break;
        case TokenType.ref_:
            break;
        default:
            break;
        }

        node.returnType = type is null ? parseType() : type;

        auto ident = expect(TokenType.identifier);
        if (ident is null) return null;

        node.name = *ident;

        if (!currentIs(TokenType.lParen))
        {
            error(`"(" expected`);
            return null;
        }

        bool isTemplate = peekPastParens().type == TokenType.lParen;

        if (isTemplate)
            node.templateParameters = parseTemplateParameters();

        node.parameters = parseParameters();

        while(moreTokens() && currentIsMemberFunctionAttribute())
            node.memberFunctionAttributes ~= parseMemberFunctionAttribute();

        if (isTemplate && currentIs(TokenType.if_))
            node.constraint = parseConstraint();

        if (isTemplate)
            node.functionBody = parseFunctionBody();
        else if (currentIs(TokenType.semicolon))
            advance();
        else
            node.functionBody = parseFunctionBody();

        return node;
    }

    /**
     * Parses a FunctionLiteralExpression
     *
     * $(GRAMMAR $(RULEDEF functionLiteralExpression):
     *     (($(LITERAL 'function') | $(LITERAL 'delegate')) $(RULE type)?)? ($(RULE parameters) $(RULE functionAttribute)*)? $(RULE functionBody)
     *     ;)
     */
    FunctionLiteralExpression parseFunctionLiteralExpression()
    {
        auto node = new FunctionLiteralExpression;
        // TODO
        return node;
    }

    /**
     * Parses a GotoStatement
     *
     * $(GRAMMAR $(RULEDEF gotoStatement):
     *     $(LITERAL 'goto') ($(LITERAL Identifier) | $(LITERAL 'default') | $(LITERAL 'case') $(RULE expression)?) $(LITERAL ';')
     *     ;)
     */
    GotoStatement parseGotoStatement()
    {
        auto node = new GotoStatement;
        expect(TokenType.goto_);
        with (TokenType) switch (current().type)
        {
        case identifier:
        case default_:
            node.token = advance();
            break;
        case case_:
            node.token = advance();
            node.expression = parseExpression();
            break;
        }
        expect(TokenType.semicolon);
        return node;
    }

    /**
     * Parses an IdentifierChain
     *
     * $(GRAMMAR $(RULEDEF identifierChain):
     *     $(LITERAL Identifier) ($(LITERAL '.') $(LITERAL Identifier))*
     *     ;)
     */
    IdentifierChain parseIdentifierChain()
    {
        auto node = new IdentifierChain;
        while (true)
        {
            node.identifiers ~= *expect(TokenType.identifier);
            if (currentIs(TokenType.dot))
            {
                advance();
                continue;
            }
            else
                break;
        }
        return node;
    }

    unittest
    {
        auto input = cast(ubyte[]) "abcde.frocegu.creou.faowe"c;
        LexerConfig config;
        auto tokens = byToken(input, config);
        Parser p;
        p.fileName = "test";
        p.tokens = tokens.array();
        auto chain = p.parseIdentifierChain();
        assert (chain.identifiers == ["abcde", "frocegu", "creou", "faowe"]);
    }

    /**
     * Parses an IdentifierList
     *
     * $(GRAMMAR $(RULEDEF identifierList):
     *     $(LITERAL Identifier) ($(LITERAL ',') $(LITERAL Identifier))*
     *     ;)
     */
    IdentifierList parseIdentifierList()
    {
        auto node = new IdentifierList;
        while (true)
        {
            node.identifiers ~= *expect(TokenType.identifier);
            if (currentIs(TokenType.comma))
            {
                advance();
                continue;
            }
            else
                break;
        }
        return node;
    }

    /**
     * Parses an IdentifierOrTemplateChain
     *
     * $(GRAMMAR $(RULEDEF identifierOrTemplateChain):
     *     $(RULE identifierOrTemplateInstance) ($(LITERAL '.') $(RULE identifierOrTemplateInstance))*
     *     ;)
     */
    IdentifierOrTemplateChain parseIdentifierOrTemplateChain()
    {
        auto node = new IdentifierOrTemplateChain;
        while (true)
        {
            node.identifierOrTemplateInstances ~= parseIdentifierOrTemplateInstance();
            if (!currentIs(TokenType.dot))
                break;
        }
        return node;
    }

    /**
     * Parses an IdentifierOrTemplateInstance
     *
     * $(GRAMMAR $(RULEDEF identifierOrTemplateInstance):
     *       $(LITERAL Identifier)
     *     | $(RULE templateInstance)
     *     ;)
     */
    IdentifierOrTemplateInstance parseIdentifierOrTemplateInstance()
    {
        auto node = new IdentifierOrTemplateInstance;
        if (peekIs(TokenType.not))
            node.templateInstance = parseTemplateInstance();
        else
            node.identifier = *expect(TokenType.identifier);
        return node;
    }

    /**
     * Parses an IdentityExpression
     *
     * $(GRAMMAR $(RULEDEF identityExpression):
     *     $(RULE shiftExpression) ($(LITERAL 'is') | $(LITERAL '!') $(LITERAL 'is')) $(RULE shiftExpression)
     *     ;)
     */
    IdentityExpression parseIdentityExpression(ShiftExpression shift = null)
    {
        auto node = new IdentityExpression;
        node.left = shift is null ? parseShiftExpression() : shift;
        if (currentIs(TokenType.not))
            node.negated = true;
        expect(TokenType.is_);
        node.right = parseShiftExpression();
        return node;
    }

    /**
     * Parses an IfStatement
     *
     * $(GRAMMAR $(RULEDEF ifStatement):
     *     $(LITERAL 'if') $(LITERAL '$(LPAREN)') $(RULE expression) $(LITERAL '$(RPAREN)') $(RULE nonEmptyStatementNoCaseNoDefault) ($(LITERAL 'else') $(RULE nonEmptyStatementNoCaseNoDefault))?
     *     ;)
     */
    IfStatement parseIfStatement()
    {
        auto node = new IfStatement;
        expect(TokenType.if_);
        expect(TokenType.lParen);
        node.expression = parseExpression();
        expect(TokenType.rParen);
        node.statementNoCaseNoDefault = parseStatementNoCaseNoDefault();
        return node;
    }

    /**
     * Parses an ImportBind
     *
     * $(GRAMMAR $(RULEDEF importBind):
     *     $(LITERAL Identifier) ($(LITERAL '=') $(LITERAL Identifier))?
     *     ;)
     */
    ImportBind parseImportBind()
    {
        auto node = new ImportBind;
        if (!currentIs(TokenType.identifier))
        {
            error("Identifier expected.");
            return null;
        }
        if (peekIs(TokenType.assign))
        {
            node.left = advance();
            advance();
            node.hasRight = true;
            node.right = *expect(TokenType.identifier);
        }
        else
            node.left = advance();
        return node;
    }

    /**
     * Parses ImportBindings
     *
     * $(GRAMMAR $(RULEDEF importBindings):
     *     $(RULE singleImport) $(LITERAL ':') $(RULE importBind) ($(LITERAL ',') $(RULE importBind))*
     *     ;)
     */
    ImportBindings parseImportBindings(SingleImport singleImport)
    {
        auto node = new ImportBindings;
        node.singleImport = singleImport is null ? parseSingleImport() : singleImport;
        expect(TokenType.colon);
        while (true)
        {
            node.importBinds ~= parseImportBind();
            if (moreTokens() && currentIs(TokenType.comma))
                advance();
            else
                break;
        }
        return node;
    }

    /**
     * Parses an ImportDeclaration
     *
     * $(GRAMMAR $(RULEDEF importDeclaration):
     *     $(LITERAL 'import') ($(RULE singleImport) ($(LITERAL ',') $(RULE singleImport))* | $(RULE importBindings)) $(LITERAL ';')
     *     ;)
     */
    ImportDeclaration parseImportDeclaration()
    {
        auto node = new ImportDeclaration;
        expect(TokenType.import_);
        SingleImport si = parseSingleImport();
        if (currentIs(TokenType.colon))
            node.importBindings = parseImportBindings(si);
        else
        {
            node.singleImports ~= si;
            if (currentIs(TokenType.comma))
            {
                advance();
                while (true)
                {
                    node.singleImports ~= parseSingleImport();
                    if (moreTokens() && currentIs(TokenType.comma))
                        advance();
                    else
                        break;
                }
            }
        }
        expect(TokenType.semicolon);
        return node;
    }

    unittest
    {
        auto sourceCode =
q{import std.stdio;
import foo, bar;
import io = std.stdio;
import std.stdio: writefln, foo = writef;
import io = std.stdio : foo = writefln;
import foo, bar, baz;
}c;

        Parser p = getParserForUnittest(sourceCode, "parseImportDeclaration");

        ImportDeclaration one = p.parseImportDeclaration();
        assert (one !is null);
        assert (one.singleImports.length == 1);
        assert (p.errorCount == 0);

        ImportDeclaration two = p.parseImportDeclaration();
        assert (two !is null);
        assert (two.singleImports.length == 2);
        assert (p.errorCount == 0);

        ImportDeclaration three = p.parseImportDeclaration();
        assert (three !is null);
        assert (three.singleImports.length == 1);
        assert (p.errorCount == 0);

        ImportDeclaration four = p.parseImportDeclaration();
        assert (four !is null);
        assert (four.importBindings !is null);
        assert (four.importBindings.importBinds.length == 2);
        assert (p.errorCount == 0);

        ImportDeclaration five = p.parseImportDeclaration();
        assert (five !is null);
        assert (p.errorCount == 0);

        ImportDeclaration six = p.parseImportDeclaration();
        assert (six !is null);
        assert (six.singleImports.length == 3);
        assert (p.errorCount == 0);

        stderr.writeln("Unittest for parseImportDeclaration() passed.");
    }

    /**
     * Parses an ImportExpression
     *
     * $(GRAMMAR $(RULEDEF importExpression):
     *     $(LITERAL 'import') $(LITERAL '$(LPAREN)') $(RULE assignExpression) $(LITERAL '$(RPAREN)')
     *     ;)
     */
    ImportExpression parseImportExpression()
    {
        auto node = new ImportExpression;
        expect(TokenType.import_);
        expect(TokenType.lParen);
        node.assignExpression = parseAssignExpression();
        expect(TokenType.rParen);
        return node;
    }

    /**
     * Parses an IndexExpression
     *
     * $(GRAMMAR $(RULEDEF indexExpression):
     *     $(RULE unaryExpression) $(LITERAL '[') $(RULE argumentList) $(LITERAL ']')
     *     ;)
     */
    IndexExpression parseIndexExpression(UnaryExpression unaryExpression = null)
    {
        auto node = new IndexExpression;
        node.unaryExpression = unaryExpression is null ? parseUnaryExpression() : unaryExpression;
        if (expect(TokenType.lBracket) is null) return null;
        node.argumentList = parseArgumentList();
        if (expect(TokenType.rBracket) is null) return null;
        return node;
    }

    /**
     * Parses an InExpression
     *
     * $(GRAMMAR $(RULEDEF inExpression):
     *     $(RULE shiftExpression) ($(LITERAL 'in') | $(LITERAL '!') $(LITERAL 'in')) $(RULE shiftExpression)
     *     ;)
     */
    InExpression parseInExpression(ShiftExpression shift = null)
    {
        auto node = new InExpression;
        node.left = shift is null ? parseShiftExpression() : shift;
        if (currentIs(TokenType.not))
            advance();
        expect(TokenType.in_);
        node.right = parseShiftExpression();
        return node;
    }

    /**
     * Parses an InStatement
     *
     * $(GRAMMAR $(RULEDEF inStatement):
     *     $(LITERAL 'in') $(RULE blockStatement)
     *     ;)
     */
    InStatement parseInStatement()
    {
        auto node = new InStatement;
        expect(TokenType.in_);
        node.blockStatement = parseBlockStatement();
        return node;
    }

    /**
     * Parses an Initialize
     *
     * $(GRAMMAR $(RULEDEF initialize):
     *       $(LITERAL ';')
     *     | $(RULE statementNoCaseNoDefault)
     *     ;)
     */
    Initialize parseInitialize()
    {
        auto node = new Initialize;
        // TODO
        return node;
    }

    /**
     * Parses an Initializer
     *
     * $(GRAMMAR $(RULEDEF initializer):
     *       $(LITERAL 'void')
     *     | $(RULE nonVoidInitializer)
     *     ;)
     */
    Initializer parseInitializer()
    {
        auto node = new Initializer;
        if (currentIs(TokenType.void_))
            advance();
        else
            node.nonVoidInitializer = parseNonVoidInitializer();
        return node;
    }

    /**
     * Parses an InterfaceDeclaration
     *
     * $(GRAMMAR $(RULEDEF interfaceDeclaration):
     *     $(LITERAL 'interface') $(LITERAL Identifier) ($(RULE templateParameters) $(RULE constraint)?)? ($(LITERAL ':') $(RULE baseClassList))? $(RULE structBody)
     *     ;)
     */
    InterfaceDeclaration parseInterfaceDeclaration()
    {
        auto node = new InterfaceDeclaration;
        expect(TokenType.interface_);
        if (!currentIs(TokenType.identifier))
        {
            error("Identifier expected");
            return null;
        }
        node.identifier = advance();
        if (currentIs(TokenType.lParen))
        {
            node.templateParameters = parseTemplateParameters();
            if (currentIs(TokenType.if_))
                node.constraint = parseConstraint();
        }
        if (currentIs(TokenType.colon))
        {
            advance();
            node.baseClassList = parseBaseClassList();
        }
        node.structBody = parseStructBody();
        return node;
    }

    unittest
    {
        auto sourceCode =
q{interface One {}
interface Two : Number {}
interface Three(T) if (someTest(T)) {}
interface "Four"
}c;

        Parser p = getParserForUnittest(sourceCode, "parseInterfaceDeclaration");

        InterfaceDeclaration one = p.parseInterfaceDeclaration();
        assert (one !is null);
        assert (one.identifier == "One");
        assert (one.constraint is null);
        assert (one.templateParameters is null);
        assert (one.structBody !is null);
        assert (one.baseClassList is null);
        assert (p.errorCount == 0);

        InterfaceDeclaration two = p.parseInterfaceDeclaration();
        assert (two !is null);
        assert (two.identifier == "Two");
        assert (two.constraint is null);
        assert (two.templateParameters is null);
        assert (two.structBody !is null);
        assert (two.baseClassList !is null);
        assert (p.errorCount == 0);

        InterfaceDeclaration three = p.parseInterfaceDeclaration();
        assert (three !is null);
        assert (three.identifier == "Three");
        assert (three.constraint !is null);
        assert (three.templateParameters !is null);
        assert (three.structBody !is null);
        assert (three.baseClassList is null);
        assert (p.errorCount == 0);

        InterfaceDeclaration four = p.parseInterfaceDeclaration();
        assert (four is null);
        assert (p.errorCount > 0);

        stderr.writeln("Unittest for parseInterfaceDeclaration() passed.");
    }

    /**
     * Parses an Invariant
     *
     * $(GRAMMAR $(RULEDEF invariant):
     *     $(LITERAL 'invariant') ($(LITERAL '$(LPAREN)') $(LITERAL '$(RPAREN)'))? $(RULE blockStatement)
     *     ;)
     */
    Invariant parseInvariant()
    {
        auto node = new Invariant;
        if (expect(TokenType.invariant_) is null) return null;
        if (currentIs(TokenType.lParen))
        {
            advance();
            if (expect(TokenType.rParen) is null) return null;
        }
        if ((node.blockStatement = parseBlockStatement()) is null) return null;
        return node;
    }

    unittest
    {
        auto sourceCode =
q{invariant() {}
invariant{}
invariant() foo();
}c;

        Parser p = getParserForUnittest(sourceCode, "parseInvariant");

        auto inv1 = p.parseInvariant();
        assert (inv1 !is null);
        assert (inv1.blockStatement !is null);
        assert (p.errorCount == 0);

        auto inv2 = p.parseInvariant();
        assert (inv2 !is null);
        assert (inv2.blockStatement !is null);
        assert (p.errorCount == 0);

        auto inv3 = p.parseInvariant();
        assert (inv3 is null);
        assert (p.errorCount > 0);
    }

    /**
     * Parses an IsExpression
     *
     * $(GRAMMAR $(RULEDEF isExpression):
     *     $(LITERAL'is') $(LITERAL '$(LPAREN)') ($(RULE assignExpression) | ($(RULE type) $(LITERAL Identifier)? (($(LITERAL ':') | '==') $(RULE typeSpecialization) ($(LITERAL ',') $(RULE templateParameterList))?)?)) $(LITERAL '$(RPAREN)')
     *     ;)
     */
    IsExpression parseIsExpression()
    {
        auto node = new IsExpression;
        if (expect(TokenType.is_) is null) return null;
        if (expect(TokenType.lParen) is null) return null;
        // TODO
        if (expect(TokenType.rParen) is null) return null;
        return node;
    }

    /**
     * Parses a KeyValuePair
     *
     * $(GRAMMAR $(RULEDEF keyValuePair):
     *     $(RULE assignExpression) $(LITERAL ':') $(RULE assignExpression)
     *     ;)
     */
    KeyValuePair parseKeyValuePair()
    {
        auto node = new KeyValuePair;
        node.key = parseAssignExpression();
        if (expect(TokenType.colon) is null) return null;
        node.value = parseAssignExpression();
        return node;
    }

    /**
     * Parses KeyValuePairs
     *
     * $(GRAMMAR $(RULEDEF keyValuePairs):
     *     $(RULE keyValuePair) ($(LITERAL ',') $(RULE keyValuePair))*
     *     ;)
     */
    KeyValuePairs parseKeyValuePairs()
    {
        auto node = new KeyValuePairs;
        while (true)
        {
            auto kvPair = parseKeyValuePair();
            if (kvPair !is null)
                node.keyValuePairs ~= kvPair;
            if (currentIs(TokenType.comma))
                advance();
            else
                break;
        }
        return node;
    }

    /**
     * Parses a LabeledStatement
     *
     * $(GRAMMAR $(RULEDEF labeledStatement):
     *     $(LITERAL Identifier) $(LITERAL ':') $(RULE statement)
     *     ;)
     */
    LabeledStatement parseLabeledStatement()
    {
        auto node = new LabeledStatement;
        node.identifier = *expect(TokenType.identifier);
        expect(TokenType.colon);
        node.statement = parseStatement();
        return node;
    }

    /**
     * Parses a LambdaExpression
     *
     * $(GRAMMAR $(RULEDEF lambdaExpression):
     *     ($(LITERAL Identifier) | $(RULE parameters) $(RULE functionAttribute)* ) $(LITERAL '=>') $(RULE assignExpression)
     *     ;)
     */
    LambdaExpression parseLambdaExpression()
    {
        auto node = new LambdaExpression;
        // TODO
        return node;
    }

    /**
     * Parses a LastCatch
     *
     * $(GRAMMAR $(RULEDEF lastCatch):
     *     $(LITERAL 'catch') $(RULE nonEmptyStatementNoCaseNoDefault)
     *     ;)
     */
    LastCatch parseLastCatch()
    {
        auto node = new LastCatch;
        if (expect(TokenType.catch_) is null) return null;
        if ((node.statementNoCaseNoDefault = parseStatementNoCaseNoDefault()) is null)
            return null;;
        return node;
    }

    /**
     * Parses a LinkageAttribute
     *
     * $(GRAMMAR $(RULEDEF linkageAttribute):
     *     $(LITERAL 'extern') $(LITERAL '$(LPAREN)') $(LITERAL Identifier) $(LITERAL '++')? $(LITERAL '$(RPAREN)')
     *     ;)
     */
    LinkageAttribute parseLinkageAttribute()
    {
        auto node = new LinkageAttribute;
        expect(TokenType.extern_);
        expect(TokenType.lParen);
        node.identifier = *expect(TokenType.identifier);
        if (currentIs(TokenType.increment))
        {
            advance();
            node.hasPlusPlus = true;
        }
        expect(TokenType.rParen);
        return node;
    }

    /**
     * Parses a MemberFunctionAttribute
     *
     * $(GRAMMAR $(RULEDEF memberFunctionAttribute):
     *       $(RULE functionAttribute)
     *     | $(LITERAL 'immutable')
     *     | $(LITERAL 'inout')
     *     | $(LITERAL 'shared')
     *     | $(LITERAL 'const')
     *     ;)
     */
    MemberFunctionAttribute parseMemberFunctionAttribute()
    {
        auto node = new MemberFunctionAttribute;
        // TODO
        return node;
    }

    /**
     * Parses a MixinDeclaration
     *
     * $(GRAMMAR $(RULEDEF mixinDeclaration):
     *     $(RULE mixinExpression) $(LITERAL ';')
     *     ;)
     */
    MixinDeclaration parseMixinDeclaration()
    {
        auto node = new MixinDeclaration;
        node.mixinExpression = parseMixinExpression();
        expect(TokenType.semicolon);
        return node;
    }

    /**
     * Parses a MixinExpression
     *
     * $(GRAMMAR $(RULEDEF mixinExpression):
     *     $(LITERAL 'mixin') $(LITERAL '$(LPAREN)') $(RULE assignExpression) $(LITERAL '$(RPAREN)')
     *     ;)
     */
    MixinExpression parseMixinExpression()
    {
        auto node = new MixinExpression;
        expect(TokenType.mixin_);
        expect(TokenType.lParen);
        node.assignExpression = parseAssignExpression();
        expect(TokenType.rParen);
        return node;
    }

    /**
     * Parses a MixinTemplateName
     *
     * $(GRAMMAR $(RULEDEF mixinTemplateName):
     *     ($(RULE typeofExpression)? $(LITERAL '.'))? $(RULE identifierOrTemplateChain)
     *     ;)
     */
    MixinTemplateName parseMixinTemplateName()
    {
        auto node = new MixinTemplateName;
        if (currentIs(TokenType.typeof_))
        {
            node.typeofExpression = parseTypeofExpression();
            expect(TokenType.dot);
        }
        node.identifierOrTemplateChain = parseIdentifierOrTemplateChain();
        return node;
    }

    /**
     * Parses a Module
     *
     * $(GRAMMAR $(RULEDEF module):
     *     $(RULE moduleDeclaration)? $(RULE declaration)*
     *     ;)
     */
    Module parseModule()
    {
        Module m = new Module;
        if (currentIs(TokenType.module_))
            node.moduleDeclaration = parseModuleDeclaration();
        while (moreTokens())
        {
            auto declaration = parseDeclaration();
            if (declaration !is null)
                m.declarations ~= declaration;
        }
        return m;
    }

    /**
     * Parses a ModuleDeclaration
     *
     * $(GRAMMAR $(RULEDEF moduleDeclaration):
     *     $(LITERAL 'module') $(RULE identifierChain) $(LITERAL ';')
     *     ;)
     */
    ModuleDeclaration parseModuleDeclaration()
    {
        auto node = new ModuleDeclaration;
        expect(TokenType.module_);
        node.moduleName = parseIdentifierChain();
        expect(TokenType.semicolon);
        return node;
    }

    /**
     * Parses a MulExpression
     * $(GRAMMAR $(RULEDEF mulExpression):
     *       $(RULE unaryExpression)
     *     | $(RULE mulExpression) ($(LITERAL '*') | $(LITERAL '/') | $(LITERAL '%')) $(RULE unaryExpression)
     *     ;)
     */
    MulExpression parseMulExpression()
    {
        return parseLeftAssocBinaryExpression!(MulExpression, UnaryExpression,
            TokenType.star, TokenType.div, TokenType.mod)();
    }

    /**
     * Parses a NewAnonClassExpression
     *
     * $(GRAMMAR $(RULEDEF newAnonClassExpression):
     *     $(LITERAL 'new') $(RULE arguments)? $(LITERAL 'class') $(RULE arguments)? $(RULE baseClassList)? $(RULE classBody)
     *     ;)
     */
    NewAnonClassExpression parseNewAnonClassExpression()
    {
        auto node = new NewAnonClassExpression;
        expect(TokenType.new_);
        if (currentIs(TokenType.lParen))
            node.allocatorArguments = parseArguments();
        expect(TokenType.class_);
        if (!currentIs(TokenType.lBrace))
            node.baseClassList = parseBaseClassList
        node.classBody = parseClassBody();
        return node;
    }

    /**
     * Parses a NewExpression
     *
     * $(GRAMMAR $(RULEDEF newExpression):
     *       $(LITERAL 'new') $(RULE type) ($(LITERAL '[') $(RULE assignExpression) $(LITERAL ']') | $(RULE arguments))?
     *     | $(RULE newAnonClassExpression)
     *     ;)
     */
    NewExpression parseNewExpression()
    {
        auto node = new NewExpression;
        if (peekIsOneOf(TokenType.class_ TokenType.lParen))
            node.newAnonClassExpression = parseNewAnonClassExpression();
        else
        {
            expect(TokenType.new_);
            node.type = parseType();
            if (currentIs(TokenType.lBracket))
            {
                advance();
                node.assignExpression = parseAssignExpression();
                expect(TokenType.rBracket);
            }
            else if (currentIs(TokenType.lParen))
                node.arguments = parseArguments();
        }
        return node;
    }

    /**
     * Parses a NonEmptyStatement
     *
     * $(GRAMMAR $(RULEDEF nonEmptyStatement):
     *       $(RULE statementNoCaseNoDefault)
     *     | $(RULE caseStatement)
     *     | $(RULE caseRangeStatement)
     *     | $(RULE defaultStatement)
     *     ;)
     */
    NonEmptyStatement parseNonEmptyStatement()
    {
        auto node = new NonEmptyStatement;
        with (TokenType) switch (current().type)
        {
        case default_:
            node.defaultStatement = parseDefaultStatement();
            break;
        case case_:
            // TODO
            break;
        default:
            node.statementNoCaseNoDefault = parseStatementNoCaseNoDefault();
            break;
        }
        return node;
    }

    /**
     * Parses a StatementNoCaseNoDefault
     *
     * $(GRAMMAR $(RULEDEF statementNoCaseNoDefault):
     *       $(RULE labeledStatement)
     *     | $(RULE blockStatement)
     *     | $(RULE assignStatement)
     *     | $(RULE ifStatement)
     *     | $(RULE whileStatement)
     *     | $(RULE doStatement)
     *     | $(RULE forStatement)
     *     | $(RULE foreachStatement)
     *     | $(RULE switchStatement)
     *     | $(RULE finalSwitchStatement)
     *     | $(RULE continueStatement)
     *     | $(RULE breakStatement)
     *     | $(RULE returnStatement)
     *     | $(RULE gotoStatement)
     *     | $(RULE withStatement)
     *     | $(RULE synchronizedStatement)
     *     | $(RULE tryStatement)
     *     | $(RULE throwStatement)
     *     | $(RULE scopeGuardStatement)
     *     | $(RULE asmStatement)
     *     | $(RULE foreachRangeStatement)
     *     | $(RULE conditionalStatement)
     *     | $(RULE staticAssertStatement)
     *     | $(RULE templateMixinStatement)
     *     | $(RULE versionSpecification)
     *     | $(RULE debugSpecification)
     *     | $(RULE expressionStatement)
     *     ;)
     */
    StatementNoCaseNoDefault parseStatementNoCaseNoDefault()
    {
        auto node = new StatementNoCaseNoDefault;
        with (TokenType) switch (current().type)
        {
        case lBrace:
            node.blockStatement = parseBlockStatement();
            break;
        case if_:
            node.ifStatement = parseIfStatement();
            break;
        case while_:
            node.whileStatement = parseWhileStatement();
            break;
        case do_:
            node.doStatement = parseDoStatement();
            break;
        case for_:
            node.forStatement = parseForStatement();
            break;
        case foreach_:
            // TODO
            break;
        case switch_:
            node.switchStatement = parseSwitchStatement();
            break;
        case continue_:
            node.continueStatement = parseContinueStatement();
            break;
        case break_:
            node.breakStatement = parseBreakStatement();
            break;
        case return_:
            node.returnStatement = parseReturnStatement();
            break;
        case goto_:
            node.gotoStatement = parseGotoStatement();
            break;
        case with_:
            node.withStatement = parseWithStatement();
            break;
        case synchronized_:
            node.synchronizedStatement = parseSynchronizedStatement();
            break;
        case try_:
            node.tryStatement = parseTryStatement();
            break;
        case throw_:
            node.throwStatement = parseThrowStatement();
            break;
        case scope_:
            node.scopeGuardStatement = parseScopeGuardStatement();
            break;
        case asm_:
            node.asmStatement = parseAsmStatement();
            break;
        case assert_:
            node.assertStatement = parseAssertStatement();
            break;
        case delete_:
            node.deleteStatement = parseDeleteStatement();
            break;
        default:
            break;
        // TODO: assignStatement
        // TODO: finalSwitchStatement
        // TODO: foreachRangeStatement
        // TODO: conditionalStatement
        // TODO: staticAssertStatement
        // TODO: templateMixinStatement
        // TODO: versionSpecification
        // TODO: debugSpecification
        // TODO: functionCallStatement
        }
        return node;
    }

    /**
     * Parses a NonVoidInitializer
     *
     * $(GRAMMAR $(RULEDEF nonVoidInitializer):
     *       $(RULE assignExpression)
     *     | $(RULE arrayInitializer)
     *     | $(RULE structInitializer)
     *     ;)
     */
    NonVoidInitializer parseNonVoidInitializer()
    {
        auto node = new NonVoidInitializer;
		if (currentIs(TokenType.lBrace))
			node.structInitializer = parseStructInitializer();
		else if (currentIs(TokenType.lBracket))
			node.arrayInitializer = parseArrayInitializer();
		else
			node.assignExpression = parseAssignExpression();
        return node;
    }

    /**
     * Parses Operands
     *
     * $(GRAMMAR $(RULEDEF operands):
     *     $(RULE asmExp)+
     *     ;)
     */
    Operands parseOperands()
    {
        auto node = new Operands;
        // TODO
        return node;
    }

    /**
     * Parses an OrExpression
     *
     * $(GRAMMAR $(RULEDEF orExpression):
     *       $(RULE xorExpression)
     *     | $(RULE orExpression) $(LITERAL '|') $(RULE xorExpression)
     *     ;)
     */
    OrExpression parseOrExpression()
    {
        return parseLeftAssocBinaryExpression!(OrExpression, XorExpression,
            TokenType.bitOr)();
    }

    /**
     * Parses an OrOrExpression
     *
     * $(GRAMMAR $(RULEDEF orOrExpression):
     *       $(RULE andAndExpression)
     *     | $(RULE orOrExpression) $(LITERAL '||') $(RULE andAndExpression)
     *     ;)
     */
    OrOrExpression parseOrOrExpression()
    {
        return parseLeftAssocBinaryExpression!(OrOrExpression, AndAndExpression,
            TokenType.logicOr)();
    }

    /**
     * Parses an OutStatement
     *
     * $(GRAMMAR $(RULEDEF outStatement):
     *     $(LITERAL 'out') ($(LITERAL '$(LPAREN)') $(LITERAL Identifier) $(LITERAL '$(RPAREN)'))? $(RULE blockStatement)
     *     ;)
     */
    OutStatement parseOutStatement()
    {
        auto node = new OutStatement;
        expect(TokenType.out_);
        if (currentIs(TokenType.lParen))
        {
            advance();
            node.parameter = *expect(TokenType.identifier);
            expect(TokenType.rParen);
        }
        node.blockStatement = parseBlockStatement();
        return node;
    }

    /**
     * Parses a Parameter
     *
     * $(GRAMMAR $(RULEDEF parameter):
     *     $(RULE parameterAttribute)* $(RULE type) ($(LITERAL Identifier)? $(LITERAL '...') | ($(LITERAL Identifier) ($(LITERAL '=') $(RULE assignExpression))?))?
     *     ;)
     */
    Parameter parseParameter()
    {
        auto node = new Parameter;
        // TODO
        return node;
    }

    /**
     * Parses a ParameterAttribute
     *
     * $(GRAMMAR $(RULEDEF parameterAttribute):
     *       $(RULE typeConstructor)
     *     | $(LITERAL 'final')
     *     | $(LITERAL 'in')
     *     | $(LITERAL 'lazy')
     *     | $(LITERAL 'out')
     *     | $(LITERAL 'ref')
     *     | $(LITERAL 'scope')
     *     | $(LITERAL 'auto')
     *     ;)
     */
    ParameterAttribute parseParameterAttribute()
    {
        auto node = new ParameterAttribute;
        // TODO
        return node;
    }

    /**
     * Parses Parameters
     *
     * $(GRAMMAR $(RULEDEF parameters):
     *     $(LITERAL '$(LPAREN)') (($(RULE parameter) ($(LITERAL ',') $(RULE parameter))*)? ($(LITERAL ',') $(LITERAL '...'))? | $(LITERAL '...')) $(LITERAL '$(RPAREN)')
     *     ;)
     */
    Parameters parseParameters()
    {
        auto node = new Parameters;
        expect(TokenType.lParen);
        version(development) skipParenContent();
        expect(TokenType.rParen);
        return node;
    }

    /**
     * Parses a Postblit
     *
     * $(GRAMMAR $(RULEDEF parameters):
     *     $(LITERAL 'this') $(LITERAL '$(LPAREN)') $(LITERAL 'this') $(LITERAL '$(RPAREN)') $(RULE functionBody)
     *     ;)
     */
    Postblit parsePostblit()
    {
        auto node = new Postblit;
        expect(TokenType.this_);
        expect(TokenType.lParen);
        expect(TokenType.this_);
        expect(TokenType.rParen);
        node.functionBody = parseFunctionBody();
        return node;
    }

    /**
     * Parses a PostIncDecExpression
     *
     * $(GRAMMAR $(RULEDEF postIncDecExpression):
     *     $(RULE unaryExpression) ($(LITERAL '++') | $(LITERAL '--'))
     *     ;)
     */
    PostIncDecExpression parsePostIncDecExpression(UnaryExpression unary = null)
    {
        auto node = new PostIncDecExpression;
        node.unaryExpression = unary is null ? parseUnaryExpression() : unary;
        node.operator = advance();
        return node;
    }

    /**
     * Parses a PowExpression
     *
     * $(GRAMMAR $(RULEDEF powExpression):
     *       $(RULE unaryExpression)
     *     | $(RULE powExpression) $(LITERAL '^^') $(RULE unaryExpression)
     *     ;)
     */
    PowExpression parsePowExpression()
    {
        return parseLeftAssocBinaryExpression!(PowExpression, UnaryExpression,
            TokenType.pow)();
    }

    /**
     * Parses a PragmaDeclaration
     *
     * $(GRAMMAR $(RULEDEF pragmaDeclaration):
     *     $(RULE pragmaExpression) $(LITERAL ';')
     *     ;)
     */
    PragmaDeclaration parsePragmaDeclaration()
    {
        auto node = new PragmaDeclaration;
        node.pragmaExpression = parsePragmaExpression();
        expect(TokenType.semicolon);
        return node;
    }

    /**
     * Parses a PragmaExpression
     *
     * $(GRAMMAR $(RULEDEF pragmaExpression):
     *     $(RULE 'pragma') $(LITERAL '$(LPAREN)') $(LITERAL Identifier) ($(LITERAL ',') $(RULE argumentList))? $(LITERAL '$(RPAREN)')
     *     ;)
     */
    PragmaExpression parsePragmaExpression()
    {
        auto node = new PragmaExpression;
        expect(TokenType.pragma_);
        expect(TokenType.lParen);
        auto ident = expect(TokenType.identifier);
        if (ident is null) return null;
        node.identifier = *ident;
        if (currentIs(TokenType.comma))
        {
            advance();
            node.argumentList = parseArgumentList();
        }
        expect(TokenType.rParen);
        return node;
    }

    /**
     * Parses a PreIncDecExpression
     *
     * $(GRAMMAR $(RULEDEF preIncDecExpression):
     *     ($(LITERAL '++') | $(LITERAL '--')) $(RULE unaryExpression)
     *     ;)
     */
    PreIncDecExpression parsePreIncDecExpression()
    {
        auto node = new PreIncDecExpression;
        if (currentIsOneOf(TokenType.increment, TokenType.decrement))
            advance();
        else
        {
            error(`"++" or "--" expected`);
            return null;
        }
        node.unaryExpression = parseUnaryExpression();
        return node;
    }

    /**
     * Parses a PrimaryExpression
     *
     * $(GRAMMAR $(RULEDEF primaryExpression):
     *       $(RULE symbol)
     *     | $(RULE type) $(LITERAL '.') $(LITERAL Identifier)
     *     | $(RULE typeofExpression)
     *     | $(RULE typeidExpression)
     *     | $(RULE arrayLiteral)
     *     | $(RULE assocArrayLiteral)
     *     | $(LITERAL '$(LPAREN)') $(RULE expression) $(LITERAL '$(RPAREN)')
     *     | $(RULE isExpression)
     *     | $(RULE lambdaExpression)
     *     | $(RULE functionLiteralExpression)
     *     | $(RULE traitsExpression)
     *     | $(RULE mixinExpression)
     *     | $(RULE importExpression)
     *     | $(LITERAL '$')
     *     | $(LITERAL 'this')
     *     | $(LITERAL 'super')
     *     | $(LITERAL '_null')
     *     | $(LITERAL '_true')
     *     | $(LITERAL '_false')
     *     | $(LITERAL '___DATE__')
     *     | $(LITERAL '___TIME__')
     *     | $(LITERAL '___TIMESTAMP__')
     *     | $(LITERAL '___VENDOR__')
     *     | $(LITERAL '___VERSION__')
     *     | $(LITERAL '___FILE__')
     *     | $(LITERAL '___LINE__')
     *     | $(LITERAL '___MODULE__')
     *     | $(LITERAL '___FUNCTION__')
     *     | $(LITERAL '___PRETTY_FUNCTION__')
     *     | $(LITERAL IntegerLiteral)
     *     | $(LITERAL FloatLiteral)
     *     | $(LITERAL StringLiteral)
     *     | $(LITERAL CharacterLiteral)
     *     ;)
     */
    PrimaryExpression parsePrimaryExpression()
    {
        auto node = new PrimaryExpression;
        with (TokenType) switch (current().type)
        {
        case identifier:
            // TODO
            // symbol or type.identifier
            break;
        case typeof_:
            node.typeofExpression = parseTypeofExpression();
            break;
        case typeid_:
            node.typeidExpression = parseTypeidExpression();
            break;
        case lBracket:
            // TODO: array literal or associative array literal
            break;
        case lParen:
            advance();
            node.expression = parseExpression();
            expect(TokenType.rParen);
            break;
        case is_:
            node.isExpression = parseIsExpression();
            break;
        // TODO: lambda
        // TODO: function literal
        case traits:
            node.traitsExpression = parseTraitsExpression();
            break;
        case mixin_:
            node.mixinExpression = parseMixinExpression();
            break;
        case import_:
            node.importExpression = parseImportExpression();
            break;
        case dollar:
        case this_:
        case null_:
        case true_:
        case false_:
        case specialDate: .. case specialPrettyFunction:
        case doubleLiteral: .. case wstringLiteral:
            primary = advance();
            break;
        }
        return node;
    }

    /**
     * Parses a Register
     *
     * $(GRAMMAR $(RULEDEF register):
     *     $(LITERAL Identifier)
     *     | $(LITERAL Identifier) $(LITERAL '$(LPAREN)') $(RULE IntegerLiteral) $(LITERAL '$(RPAREN)')
     *     ;)
     */
    Register parseRegister()
    {
        auto node = new Register;
        node.identifier = *expect(TokenType.identifier);
        if (currentIs(TokenType.lParen))
        {
            advance();
            node.intLiteral = *expect(TokenType.intLiteral);
            expect(TokenType.rParen);
        }
        return node;
    }

    /**
     * Parses a RelExpression
     *
     * $(GRAMMAR $(RULEDEF relExpression):
     *     $(RULE shiftExpression)
     *     | $(RULE relExpression) $(RULE relOperator) $(RULE shiftExpression)
     *     ;
     *$(RULEDEF relOperator):
     *       $(LITERAL '<')
     *     | $(LITERAL '<=')
     *     | $(LITERAL '>')
     *     | $(LITERAL '>=')
     *     | $(LITERAL '!<>=')
     *     | $(LITERAL '!<>')
     *     | $(LITERAL '<>')
     *     | $(LITERAL '<>=')
     *     | $(LITERAL '!>')
     *     | $(LITERAL '!>=')
     *     | $(LITERAL '!<')
     *     | $(LITERAL '!<=')
     *     ;)
     */
    RelExpression parseRelExpression(ShiftExpression shift = null)
    {
        return parseLeftAssocBinaryExpression!(RelExpression, ShiftExpression,
            TokenType.less, TokenType.lessEqual, TokenType.greater,
            TokenType.greaterEqual, TokenType.unordered,
            TokenType.notLessEqualGreater, TokenType.lessOrGreater,
            TokenType.lessEqualGreater, TokenType.notGreater,
            TokenType.notGreaterEqual, TokenType.notLess,
            TokenType.notLessEqual)(shift);
    }

    /**
     * Parses a ReturnStatement
     *
     * $(GRAMMAR $(RULEDEF returnStatement):
     *     $(LITERAL 'return') $(RULE expression)? $(LITERAL ';')
     *     ;)
     */
    ReturnStatement parseReturnStatement()
    {
        auto node = new ReturnStatement;
        expect(TokenType.return_);
        if (tokens[index] != TokenType.semicolon)
            node.expression = parseExpression();
        expect(TokenType.semicolon);
        return node;
    }

    /**
     * Parses a ScopeGuardStatement
     *
     * $(GRAMMAR $(RULEDEF scopeGuardStatement):
     *     $(LITERAL 'scope') $(LITERAL '$(LPAREN)') $(LITERAL Identifier) $(LITERAL '$(RPAREN)') $(RULE statementNoCaseNoDefault)
     *     ;)
     */
    ScopeGuardStatement parseScopeGuardStatement()
    {
        auto node = new ScopeGuardStatement;
        expect(TokenType.scope_);
        expect(TokenType.lParen);
        node.identifier = *expect(TokenType.identifier);
        expect(TokenType.rParen);
        node.statementNoCaseNoDefault = parseStatementNoCaseNoDefault();
        return node;
    }

    /**
     * Parses a SharedStaticConstructor
     *
     * $(GRAMMAR $(RULEDEF sharedStaticConstructor):
     *     $(LITERAL 'shared') $(LITERAL 'static') $(LITERAL 'this') $(LITERAL '$(LPAREN)') $(LITERAL '$(RPAREN)') $(RULE functionBody)
     *     ;)
     */
    SharedStaticConstructor parseSharedStaticConstructor()
    {
        auto node = new SharedStaticConstructor;
        expect(TokenType.shared_);
        expect(TokenType.static_);
        expect(TokenType.this_);
        expect(TokenType.lParen);
        expect(TokenType.rParen);
        node.functionBody = parseFunctionBody();
        return node;
    }

    /**
     * Parses a SharedStaticDestructor
     *
     * $(GRAMMAR $(RULEDEF sharedStaticDestructor):
     *     $(LITERAL 'shared') $(LITERAL 'static') $(LITERAL '~') $(LITERAL 'this') $(LITERAL '$(LPAREN)') $(LITERAL '$(RPAREN)') $(RULE functionBody)
     *     ;)
     */
    SharedStaticDestructor parseSharedStaticDestructor()
    {
        auto node = new SharedStaticDestructor;
        expect(TokenType.shared_);
        expect(TokenType.static_);
        expect(TokenType.tilde);
        expect(TokenType.this_);
        expect(TokenType.lParen);
        expect(TokenType.rParen);
        node.functionBody = parseFunctionBody();
        return node;
    }

    /**
     * Parses a ShiftExpression
     *
     * $(GRAMMAR $(RULEDEF shiftExpression):
     *       $(RULE addExpression)
     *     | $(RULE shiftExpression) ($(LITERAL '<<') | $(LITERAL '>>') | $(LITERAL '>>>')) $(RULE addExpression)
     *     ;)
     */
    ShiftExpression parseShiftExpression()
    {
        return parseLeftAssocBinaryExpression!(ShiftExpression, AddExpression,
            TokenType.shiftLeft, TokenType.shiftRight,
            TokenType.unsignedShiftRight)();
    }

    /**
     * Parses a SingleImport
     *
     * $(GRAMMAR $(RULEDEF singleImport):
     *     ($(LITERAL Identifier) $(LITERAL '='))? $(RULE identifierChain)
     *     ;)
     */
    SingleImport parseSingleImport()
    {
        auto node = new SingleImport;
        if (!currentIs(TokenType.identifier))
        {
            error("Identifier expected");
            return null;
        }
        if (peekIs(TokenType.assign))
        {
            node.identifier = advance();
            advance();
        }
        node.identifierChain = parseIdentifierChain();
        return node;
    }

    /**
     * Parses a Statement
     *
     * $(GRAMMAR $(RULEDEF statement):
     *       $(RULE statementNoCaseNoDefault)
     *     | $(RULE caseStatement)
     *     | $(RULE caseRangeStatement)
     *     | $(RULE defaultStatement)
     *     ;)
     */
    Statement parseStatement()
    {
        auto node = new Statement;
        switch (current().type)
        {
        case TokenType.case_:
            // TODO
            break;
        case TokenType.default_:
            node.defaultStatement = parseDefaultStatement();
            break;
        default:
            node.statementNoCaseNoDefault = parseStatementNoCaseNoDefault();
            break;
        }
        return node;
    }

    /**
     * Parses a StaticAssertDeclaration
     *
     * $(GRAMMAR $(RULEDEF staticAssertDeclaration):
     *     $(RULE staticAssertStatement)
     *     ;)
     */
    StaticAssertDeclaration parseStaticAssertDeclaration()
    {
        auto node = new StaticAssertDeclaration;
        node.staticAssertStatement = parseStaticAssertStatement();
        return node;
    }

    /**
     * Parses a StaticAssertStatement
     *
     * $(GRAMMAR $(RULEDEF staticAssertStatement):
     *     $(LITERAL 'static') $(RULE assertStatement)
     *     ;)
     */
    StaticAssertStatement parseStaticAssertStatement()
    {
        auto node = new StaticAssertStatement;
        expect(TokenType.static_);
        node.assertStatement = parseAssertStatement();
        return node;
    }

    /**
     * Parses a StaticConstructor
     *
     * $(GRAMMAR $(RULEDEF staticConstructor):
     *     $(LITERAL 'static') $(LITERAL 'this') $(LITERAL '$(LPAREN)') $(LITERAL '$(RPAREN)') $(RULE functionBody)
     *     ;)
     */
    StaticConstructor parseStaticConstructor()
    {
        auto node = new StaticConstructor;
        expect(TokenType.static_);
        expect(TokenType.this_);
        expect(TokenType.lParen);
        expect(TokenType.rParen);
        node.functionBody = parseFunctionBody();
        return node;
    }

    /**
     * Parses a StaticDestructor
     *
     * $(GRAMMAR $(RULEDEF staticConstructor):
     *     $(LITERAL 'static') $(LITERAL '~') $(LITERAL 'this') $(LITERAL '$(LPAREN)') $(LITERAL '$(RPAREN)') $(RULE functionBody)
     *     ;)
     */
    StaticDestructor parseStaticDestructor()
    {
        auto node = new StaticDestructor;
        expect(TokenType.static_);
        expect(TokenType.tilde);
        expect(TokenType.this_);
        expect(TokenType.lParen);
        expect(TokenType.rParen);
        node.functionBody = parseFunctionBody();
        return node;
    }

    /**
     * Parses an StaticIfCondition
     *
     * $(GRAMMAR $(RULEDEF staticIfCondition):
     *     $(LITERAL 'static') $(LITERAL 'if') $(LITERAL '$(LPAREN)') $(RULE assignExpression) $(LITERAL '$(RPAREN)')
     *     ;)
     */
    StaticIfCondition parseStaticIfCondition()
    {
        auto node = new StaticIfCondition;
        expect(TokenType.static_);
        expect(TokenType.if_);
        expect(TokenType.lParen);
        node.assignExpression = parseAssignExpression();
        expect(TokenType.rParen);
        return node;
    }

    /**
     * Parses an StorageClass
     *
     * $(GRAMMAR $(RULE storageClass):
     *       $(RULE atAttribute)
     *     | $(RULE typeConstructor)
     *     | $(LITERAL 'abstract')
     *     | $(LITERAL 'auto')
     *     | $(LITERAL 'deprecated')
     *     | $(LITERAL 'enum')
     *     | $(LITERAL 'extern')
     *     | $(LITERAL 'final')
     *     | $(LITERAL 'nothrow')
     *     | $(LITERAL 'override')
     *     | $(LITERAL 'pure')
     *     | $(LITERAL '___gshared')
     *     | $(LITERAL 'scope')
     *     | $(LITERAL 'static')
     *     | $(LITERAL 'synchronized')
     *     ;)
     */
    StorageClass parseStorageClass()
    {
        auto node = new StorageClass;
        // TODO
        return node;
    }

    /**
     * Parses a StructBody
     *
     * $(GRAMMAR $(RULEDEF structBody):
     *     $(LITERAL '{') $(RULE structBodyItem)* $(LITERAL '}')
     *     ;)
     */
    StructBody parseStructBody()
    {
        auto node = new StructBody;
        expect(TokenType.lBrace);
		version (development)
			skipBraceContent();
		else
			static assert (0);
        //while (tokens[index] != TokenType.rBrace && moreTokens())
        //    node.structBodyItems ~= parseStructBodyItem();
        expect(TokenType.rBrace);
        return node;
    }

    /**
     * Parses a StructBodyItem
     *
     * $(GRAMMAR $(RULEDEF structBodyItem):
     *       $(RULE declaration)
     *     | $(RULE postBlit)
     *     | $(RULE invariant)
     *     ;)
     */
    StructBodyItem parseStructBodyItem()
    {
        auto node = new StructBodyItem;
        if (currentIs(TokenType.invariant_))
            node.invariant_ = parseInvariant();
        else if (startsWith(TokenType.this_, TokenType.lParen, TokenType.this_))
            node.postBlit = parsePostblit();
        else
            node.declaration = parseDeclaration();
        return node;
    }

    /**
     * Parses a StructDeclaration
     *
     * $(GRAMMAR $(RULEDEF structDeclaration):
     *     $(LITERAL 'struct') $(LITERAL Identifier) ($(RULE templateParameters) $(RULE constraint)? $(RULE structBody) | ($(RULE structBody) | $(LITERAL ';')))
     *     ;)
     */
    StructDeclaration parseStructDeclaration()
    {
        auto node = new StructDeclaration;
        expect(TokenType.struct_);
        node.identifier = *expect(TokenType.identifier);
        if (currentIs(TokenType.lParen))
        {
            node.templateParameters = parseTemplateParameters();
            if (tokens[index] == TokenType.if_)
                node.constraint = parseConstraint();
            node.structBody = parseStructBody();
        }
        else if (currentIs(TokenType.lBrace))
        {
            node.structBody = parseStructBody();
        }
        else if (currentIs(TokenType.semicolon))
            advance();
        else
        {
            error("Template Parameters, Struct Body, or Semicolon expected");
            return null;
        }
        return node;
    }

    /**
     * Parses an StructInitializer
     *
     * $(GRAMMAR $(RULEDEF structInitializer):
     *     $(LITERAL '{') $(RULE structMemberInitializers)? $(LITERAL '}')
     *     ;)
     */
    StructInitializer parseStructInitializer()
    {
        auto node = new StructInitializer;
        expect(TokenType.lBrace);
        node.structMemberInitializers = parseStructMemberInitializers();
        expect(TokenType.rBrace);
        return node;
    }

    /**
     * Parses a StructMemberInitializer
     *
     * $(GRAMMAR $(RULEDEF structMemberInitializer):
     *     ($(LITERAL Identifier) $(LITERAL ':'))? $(RULE nonVoidInitializer)
     *     ;)
     */
    StructMemberInitializer parseStructMemberInitializer()
    {
        auto node = new StructMemberInitializer;
        if (startsWith(TokenType.identifier, TokenType.colon))
        {
            node.identifier = tokens[index++];
            index++;
        }
        node.nonVoidInitializer = parseNonVoidInitializer();
        return node;
    }

    /**
     * Parses StructMemberInitializers
     *
     * $(GRAMMAR $(RULEDEF structMemberInitializers):
     *     $(RULE structMemberInitializer) ($(LITERAL ',') $(RULE structMemberInitializer)?)*
     *     ;)
     */
    StructMemberInitializers parseStructMemberInitializers()
    {
        auto node = new StructMemberInitializers;
        // TODO
        return node;
    }

    /**
     * Parses a SwitchBody
     *
     * $(GRAMMAR $(RULEDEF switchBody):
     *     $(LITERAL '{') $(RULE statement)+ $(LITERAL '}')
     *     ;)
     */
    SwitchBody parseSwitchBody()
    {
        auto node = new SwitchBody;
        expect(TokenType.lBrace);
        while (moreTokens() && tokens[index] != TokenType.rBrace)
            node.statements ~= parseStatement();
        expect(TokenType.rBrace);
        return node;
    }

    /**
     * Parses a SwitchStatement
     *
     * $(GRAMMAR $(RULEDEF switchStatement):
     *     $(LITERAL 'switch') $(LITERAL '$(LPAREN)') $(RULE expression) $(LITERAL '$(RPAREN)') $(RULE switchBody)
     *     ;)
     */
    SwitchStatement parseSwitchStatement()
    {
        auto node = new SwitchStatement;
        expect(TokenType.switch_);
        expect(TokenType.lParen);
        node.expression = parseExpression();
        expect(TokenType.rParen);
        node.switchBody = parseSwitchBody();
        return node;
    }

    /**
     * Parses a Symbol
     *
     * $(GRAMMAR $(RULEDEF symbol):
     *     $(LITERAL '.')? $(RULE identifierOrTemplateChain)
     *     ;)
     */
    Symbol parseSymbol()
    {
        auto node = new Symbol;
        if (tokens[index] == TokenType.dot)
        {
            node.hasDot = true;
            ++index;
        }
        node.identifierOrTemplateChain = parseIdentifierOrTemplateChain();
        return node;
    }

    /**
     * Parses a SynchronizedStatement
     *
     * $(GRAMMAR $(RULEDEF synchronizedStatement):
     *     $(LITERAL 'synchronized') ($(LITERAL '$(LPAREN)') $(RULE expression) $(LITERAL '$(RPAREN)'))? $(RULE nonEmptyStatementNoCaseNoDefault)
     *     ;)
     */
    SynchronizedStatement parseSynchronizedStatement()
    {
        auto node = new SynchronizedStatement;
        expect(TokenType.synchronized_);
        if (tokens[index] == TokenType.lParen)
        {
            expect(TokenType.lParen);
            node.expression = parseExpression();
            expect(TokenType.rParen);
        }
        node.statementNoCaseNoDefault = parseStatementNoCaseNoDefault();
        return node;
    }

    /**
     * Parses a TemplateAliasParameter
     *
     * $(GRAMMAR $(RULEDEF templateAliasParameter):
     *     $(LITERAL 'alias') $(RULE type)? $(LITERAL Identifier) ($(LITERAL ':') ($(RULE type) | $(RULE expression)))? ($(LITERAL '=') ($(RULE type) | $(RULE expression)))?
     *     ;)
     */
    TemplateAliasParameter parseTemplateAliasParameter()
    {
        auto node = new TemplateAliasParameter;
        expect(TokenType.alias_);
        // TODO
        return node;
    }

    /**
     * Parses a TemplateArgument
     *
     * $(GRAMMAR $(RULEDEF templateArgument):
     *       $(RULE type)
     *     | $(RULE assignExpression)
     *     | $(RULE symbol)
     *     ;)
     */
    TemplateArgument parseTemplateArgument()
    {
        auto node = new TemplateArgument;
        // TODO
        return node;
    }

    /**
     * Parses a TemplateArgumentList
     *
     * $(GRAMMAR $(RULEDEF templateArgumentList):
     *     $(RULE templateArgument) ($(LITERAL ',') $(RULE templateArgument)?)*
     *     ;)
     */
    TemplateArgumentList parseTemplateArgumentList()
    {
        return parseCommaSeparatedRule!(TemplateArgumentList, TemplateArgument)();
    }

    /**
     * Parses TemplateArguments
     *
     * $(GRAMMAR $(RULEDEF templateArguments):
     *     $(LITERAL '!') ($(LITERAL '$(LPAREN)') $(RULE templateArgumentList)? $(LITERAL '$(RPAREN)') | $(RULE templateSingleArgument))
     *     ;)
     */
    TemplateArguments parseTemplateArguments()
    {
        auto node = new TemplateArguments;
        expect(TokenType.not);
        if (currentIs(TokenType.lParen))
        {
            advance();
            node.templateArgumentList = parseTemplateArgumentList();
            expect(TokenType.rParen);
        }
        else
            node.templateSingleArgument = parseTemplateSingleArgument();
        return node;
    }

    /**
     * Parses a TemplateDeclaration
     *
     * $(GRAMMAR $(RULEDEF templateDeclaration):
     *     $(LITERAL 'template') $(LITERAL Identifier) $(RULE templateParameters) $(RULE constraint)? $(LITERAL '{') $(RULE declaration)+ $(LITERAL '}')
     *     ;)
     */
    TemplateDeclaration parseTemplateDeclaration()
    {
        auto node = new TemplateDeclaration;
        expect(TokenType.template_);
        node.identifier = *expect(TokenType.identifier);
        node.templateParameters = parseTemplateParameters();
        if (currentIs(TokenType.if_));
            node.constraint = parseConstraint();
        expect(TokenType.lBrace);
        do
            node.declarations ~= parseDeclaration();
        while (!currentIs(TokenType.rBrace))
        expect(TokenType.rBrace);
        return node;
    }

    /**
     * Parses a TemplateInstance
     *
     * $(GRAMMAR $(RULEDEF templateInstance):
     *     $(LITERAL symbol) $(RULE templateArguments)
     *     ;)
     */
    TemplateInstance parseTemplateInstance()
    {
        auto node = new TemplateInstance;
        node.symbol = parseSymbol();
        node.templateArguments = parseTemplateArguments();
        return node;
    }

    /**
     * Parses a TemplateMixinStatement
     *
     * $(GRAMMAR $(RULEDEF templateMixinStatement):
     *     $(LITERAL 'mixin') $(RULE mixinTemplateName) $(RULE templateArguments)? $(LITERAL Identifier)? $(LITERAL ';')
     *     ;)
     */
    TemplateMixinStatement parseTemplateMixinStatement()
    {
        auto node = new TemplateMixinStatement;
        // TODO
        return node;
    }

    /**
     * Parses a TemplateParameter
     *
     * $(GRAMMAR $(RULEDEF templateParameter):
     *       $(RULE templateTypeParameter)
     *     | $(RULE templateValueParameter)
     *     | $(RULE templateAliasParameter)
     *     | $(RULE templateTupleParameter)
     *     | $(RULE templateThisParameter)
     *     ;)
     */
    TemplateParameter parseTemplateParameter()
    {
        auto node = new TemplateParameter;
        // TODO
        return node;
    }

    /**
     * Parses an TemplateParameterList
     *
     * $(GRAMMAR $(RULEDEF templateParameterList):
     *     $(RULE templateParameter) ($(LITERAL ',') $(RULE templateParameter)?)*
     *     ;)
     */
    TemplateParameterList parseTemplateParameterList()
    {
        auto node = new TemplateParameterList;
        // TODO
        return node;
    }

    /**
     * Parses TemplateParameters
     *
     * $(GRAMMAR $(RULEDEF templateParameters):
     *     $(LITERAL '$(LPAREN)') $(RULE templateParameterList)? $(LITERAL '$(RPAREN)')
     *     ;)
     */
    TemplateParameters parseTemplateParameters()
    {
        auto node = new TemplateParameters;
        expect(TokenType.lParen);
        // TODO
        version (development) skipParenContent();
        expect(TokenType.rParen);
        return node;
    }

    /**
     * Parses a TemplateSingleArgument
     *
     * $(GRAMMAR $(RULEDEF templateSingleArgument):
     *       $(RULE builtinType)
     *     | $(LITERAL Identifier)
     *     | $(LITERAL CharacterLiteral)
     *     | $(LITERAL StringLiteral)
     *     | $(LITERAL IntegerLiteral)
     *     | $(LITERAL FloatLiteral)
     *     | $(LITERAL '_true')
     *     | $(LITERAL '_false')
     *     | $(LITERAL '_null')
     *     | $(LITERAL 'this')
     *     | $(LITERAL '__DATE__')
     *     | $(LITERAL '__TIME__')
     *     | $(LITERAL '__TIMESTAMP__')
     *     | $(LITERAL '__VENDOR__')
     *     | $(LITERAL '__VERSION__')
     *     | $(LITERAL '__FILE__')
     *     | $(LITERAL '__LINE__')
     *     | $(LITERAL '__MODULE__')
     *     | $(LITERAL '__FUNCTION__')
     *     | $(LITERAL '__PRETTY_FUNCTION__')
     *     ;)
     */
    TemplateSingleArgument parseTemplateSingleArgument()
    {
        auto node = new TemplateSingleArgument;
        // TODO
        return node;
    }

    /**
     * Parses a TemplateThisParameter
     *
     * $(GRAMMAR $(RULEDEF templateThisParameter):
     *     $(LITERAL 'this') $(RULE templateTypeParameter)
     *     ;)
     */
    TemplateThisParameter parseTemplateThisParameter()
    {
        auto node = new TemplateThisParameter;
        // TODO
        return node;
    }

    /**
     * Parses an TemplateTupleParameter
     *
     * $(GRAMMAR $(RULEDEF templateTupleParameter):
     *     $(LITERAL Identifier) '...'
     *     ;)
     */
    TemplateTupleParameter parseTemplateTupleParameter()
    {
        auto node = new TemplateTupleParameter;
        // TODO
        return node;
    }

    /**
     * Parses a TemplateTypeParameter
     *
     * $(GRAMMAR $(RULEDEF templateTypeParameter):
     *     $(LITERAL Identifier) ($(LITERAL ':') $(RULE type))? ($(LITERAL '=') $(RULE type))?
     *     ;)
     */
    TemplateTypeParameter parseTemplateTypeParameter()
    {
        auto node = new TemplateTypeParameter;
        // TODO
        return node;
    }

    /**
     * Parses a TemplateValueParameter
     *
     * $(GRAMMAR $(RULEDEF templateValueParameter):
     *     $(RULE type) $(LITERAL Identifier) ($(LITERAL ':') $(RULE expression))? $(RULE templateValueParameterDefault)?
     *     ;)
     */
    TemplateValueParameter parseTemplateValueParameter()
    {
        auto node = new TemplateValueParameter;
        // TODO
        return node;
    }

    /**
     * Parses a TemplateValueParameterDefault
     *
     * $(GRAMMAR $(RULEDEF templateValueParameterDefault):
     *     $(LITERAL '=') ('__FILE__' | '__MODULE__' | '__LINE__' | '__FUNCTION__' | '__PRETTY_FUNCTION__' | $(RULE assignExpression))
     *     ;)
     */
    TemplateValueParameterDefault parseTemplateValueParameterDefault()
    {
        auto node = new TemplateValueParameterDefault;
        expect(TokenType.assign);
        with (TokenType) switch (current().type)
        {
        case specialFile:
        case specialModule:
        case specialLine:
        case specialFunction:
        case specialPrettyFunction:
            node.token = advance();
            break;
        default:
            node.assignExpression = parseAssignExpression();
            break;
        }
        return node;
    }

    /**
     * Parses a TernaryExpression
     *
     * $(GRAMMAR $(RULEDEF ternaryExpression):
     *     $(RULE orOrExpression) ($(LITERAL '?') $(RULE expression) $(LITERAL ':') $(RULE ternaryExpression))?
     *     ;)
     */
    TernaryExpression parseTernaryExpression()
    {
        auto node = new TernaryExpression;
        node.orOrExpression = parseOrOrExpression();
        if (currentIs(TokenType.ternary))
        {
            advance();
            node.expression = parseExpression();
            expect(TokenType.colon);
            node.ternaryExpression = parseTernaryExpression();
        }
        return node;
    }

    /**
     * Parses a ThrowStatement
     *
     * $(GRAMMAR $(RULEDEF throwStatement):
     *     $(LITERAL 'throw') $(RULE expression) $(LITERAL ';')
     *     ;)
     */
    ThrowStatement parseThrowStatement()
    {
        auto node = new ThrowStatement;
        expect(TokenType.throw_);
        node.expression = parseExpression();
        expect(TokenType.semicolon);
        return node;
    }

    /**
     * Parses an TraitsArgument
     *
     * $(GRAMMAR $(RULEDEF traitsArgument):
     *       $(RULE assignExpression)
     *     | $(RULE type)
     *     ;)
     */
    TraitsArgument parseTraitsArgument()
    {
        auto node = new TraitsArgument;
        // TODO
        return node;
    }

    /**
     * Parses an TraitsExpression
     *
     * $(GRAMMAR $(RULEDEF traitsExpression):
     *     $(LITERAL '__traits') $(LITERAL '$(LPAREN)') $(LITERAL Identifier) ($(LITERAL ',') $(RULE traitsArgument))+ $(LITERAL '$(RPAREN)')
     *     ;)
     */
    TraitsExpression parseTraitsExpression()
    {
        auto node = new TraitsExpression;
        expect(TokenType.traits);
        expect(TokenType.lParen);
        node.identifier = *expect(TokenType.identifier);
        do
        {
            expect(TokenType.comma);
            node.traitsArguments ~= parseTraitsArgument();
        }
        while (moreTokens() && currentIs(TokenType.comma));
        expect(TokenType.rParen);
        return node;
    }

    /**
     * Parses a TryStatement
     *
     * $(GRAMMAR $(RULEDEF tryStatement):
     *     $(LITERAL 'try') $(RULE nonEmptyStatementNoCaseNoDefault) ($(RULE catches) | $(RULE catches) $(RULE finally) | $(RULE finally))
     *     ;)
     */
    TryStatement parseTryStatement()
    {
        auto node = new TryStatement;
        expect(TokenType.try_);
        node.statementNoCaseNoDefault = parseStatementNoCaseNoDefault();
        if (currentIs(TokenType.catch_))
            node.catches = parseCatches();
        if (currentIs(TokenType.finally_))
            node.finally_ = parseFinally();
        return node;
    }

    /**
     * Parses a Type
     *
     * $(GRAMMAR $(RULEDEF type):
     *     $(RULE typeConstructors)? $(RULE type2) $(RULE typeSuffix)*
     *     ;)
     */
    Type parseType()
    {
        auto node = new Type;
        switch(current.type)
        {
        case TokenType.const_:
        case TokenType.immutable_:
        case TokenType.inout_:
        case TokenType.shared_:
            node.typeConstructors = parseTypeConstructors();
            break;
        default:
            break;
        }
        node.type2 = parseType2();
        loop: while (true)
        {
            switch (current.type)
            {
            case TokenType.star:
            case TokenType.lBracket:
            case TokenType.delegate_:
            case TokenType.function_:
                node.typeSuffixes ~= parseTypeSuffix();
                break;
            default:
                break loop;
            }
        }
        return node;
    }

    /**
     * Parses a Type2
     *
     * $(GRAMMAR $(RULEDEF type2):
     *       $(RULE builtinType)
     *     | $(RULE symbol)
     *     | $(RULE typeofExpression) ($(LITERAL '.') $(RULE identifierOrTemplateChain))?
     *     | $(RULE typeConstructor) $(LITERAL '$(LPAREN)') $(RULE type) $(LITERAL '$(RPAREN)')
     *     ;)
     */
    Type2 parseType2()
    {
        auto node = new Type2;
        switch (current.type)
        {
            case TokenType.identifier:
            case TokenType.dot:
                node.symbol = parseSymbol();
                break;
            case TokenType.bool_: .. case TokenType.wchar_:
                node.basicType = parseBasicType();
                break;
            case TokenType.typeof_:
                node.typeofExpression = parseTypeofExpression();
                if (currentIs(TokenType.dot))
                {
                    advance();
                    node.identifierOrTemplateChain = parseIdentifierOrTemplateChain();
                }
                break;
            case TokenType.const_:
            case TokenType.immutable_:
            case TokenType.inout_:
            case TokenType.shared_:
                node.typeConstructor = parseTypeConstructor();
                expect(TokenType.lParen);
                node.type = parseType();
                expect(TokenType.rParen);
                break;
            default:
                error("Basic type, type constructor, symbol, or typeof expected");
                break;
        }
        return node;
    }

    /**
     * Parses a TypeConstructor
     *
     * $(GRAMMAR $(RULEDEF typeConstructor):
     *       $(LITERAL 'const')
     *     | $(LITERAL 'immutable')
     *     | $(LITERAL 'inout')
     *     | $(LITERAL 'shared')
     *     ;)
     */
    TypeConstructor parseTypeConstructor()
    {
        auto node = new TypeConstructor;
        // TODO
        return node;
    }

    /**
     * Parses TypeConstructors
     *
     * $(GRAMMAR $(RULEDEF typeConstructors):
     *     $(RULE typeConstructor)+
     *     ;)
     */
    TypeConstructors parseTypeConstructors()
    {
        auto node = new TypeConstructors;
        // TODO
        return node;
    }

    /**
     * Parses a TypeSpecialization
     *
     * $(GRAMMAR $(RULEDEF typeSpecialization):
     *       $(RULE type)
     *     | $(LITERAL 'struct')
     *     | $(LITERAL 'union')
     *     | $(LITERAL 'class')
     *     | $(LITERAL 'interface')
     *     | $(LITERAL 'enum')
     *     | $(LITERAL 'function')
     *     | $(LITERAL 'delegate')
     *     | $(LITERAL 'super')
     *     | $(LITERAL 'const')
     *     | $(LITERAL 'immutable')
     *     | $(LITERAL 'inout')
     *     | $(LITERAL 'shared')
     *     | $(LITERAL 'return')
     *     | $(LITERAL '___parameters')
     *     ;)
     */
    TypeSpecialization parseTypeSpecialization()
    {
        auto node = new TypeSpecialization;
        // TODO
        return node;
    }

    /**
     * Parses a TypeSuffix
     *
     * $(GRAMMAR $(RULEDEF typeSuffix):
     *       $(LITERAL '*')
     *     | $(LITERAL '[') ($(RULE type) | $(RULE assignExpression))? $(LITERAL ']')
     *     | ($(LITERAL 'delegate') | $(LITERAL 'function')) $(RULE parameters) $(RULE memberFunctionAttribute)*
     *     ;)
     */
    TypeSuffix parseTypeSuffix()
    {
        auto node = new TypeSuffix;
        switch(current().type)
        {
        case TokenType.star:
            node.star = true;
            advance();
            return node;
        case TokenType.lBracket:
            advance();
            // TODO: magic
            expect(TokenType.rBracket);
            return node;
        case TokenType.delegate_:
        case TokenType.function_:
            advance();
            node.parameters = parseParameters();
            while (currentIsMemberFunctionAttribute())
				node.memberFunctionAttributes ~= parseMemberFunctionAttribute();
            return node;
        default:
            error(`"*", "[", "delegate", or "function" expected.`);
            return null;
        }
    }

    /**
     * Parses a TypeidExpression
     *
     * $(GRAMMAR $(RULEDEF typeidExpression):
     *     $(LITERAL 'typeid') $(LITERAL '$(LPAREN)')($(RULE type) | $(RULE expression)) $(LITERAL '$(RPAREN)')
     *     ;)
     */
    TypeidExpression parseTypeidExpression()
    {
        auto node = new TypeidExpression;
        expect(TokenType.typeid_);
        expect(TokenType.lParen);
        // TODO
        expect(TokenType.rParen);
        return node;
    }

    /**
     * Parses a TypeofExpression
     *
     * $(GRAMMAR $(RULEDEF typeofExpression):
     *     $(LITERAL 'typeof') $(LITERAL '$(LPAREN)')($(RULE expression) | $(LITERAL 'return')) $(LITERAL '$(RPAREN)')
     *     ;)
     */
    TypeofExpression parseTypeofExpression()
    {
        auto node = new TypeofExpression;
        expect(TokenType.typeof_);
        expect(TokenType.lParen);
        if (tokens[index] == TokenType.return_)
            node.return_ = tokens[index];
        else
            node.expression = parseExpression();
        expect(TokenType.rParen);
        return node;
    }

    /**
     * Parses a UnaryExpression
     *
     * $(GRAMMAR $(RULEDEF unaryExpression):
     *       $(RULE primaryExpression)
     *     | $(LITERAL '&') $(RULE unaryExpression)
     *     | $(LITERAL '!') $(RULE unaryExpression)
     *     | $(LITERAL '*') $(RULE unaryExpression)
     *     | $(LITERAL '+') $(RULE unaryExpression)
     *     | $(LITERAL '-') $(RULE unaryExpression)
     *     | $(LITERAL '~') $(RULE unaryExpression)
     *     | $(RULE newExpression)
     *     | $(RULE deleteExpression)
     *     | $(RULE castExpression)
     *     | $(RULE functionCallExpression)
     *     | $(RULE preIncDecExpression)
     *     | $(RULE postIncDecExpression)
     *     | $(RULE sliceExpression)
     *     | $(RULE indexExpression)
     *     | $(RULE unaryExpression) $(LITERAL '.') $(RULE identifierOrTemplateInstance)
     *     | $(RULE assertExpression)
     *     ;)
     */
    UnaryExpression parseUnaryExpression()
    {
        auto node = new UnaryExpression;
        switch (current().type)
        {
        case TokenType.bitAnd:
        case TokenType.not:
        case TokenType.star:
        case TokenType.plus:
        case TokenType.minus:
        case TokenType.tilde:
            node.prefix = advance;
            node.unaryExpression = parseUnaryExpression();
            return node;
        case TokenType.new_:
            node.newExpression = parseNewExpression();
            return node;
        case TokenType.delete_:
            node.deleteExpression = parseDeleteExpression();
            return node;
        case TokenType.cast_:
            node.castExpression = parseCastExpression;
            return node;
        case TokenType.increment:
        case TokenType.decrement:
            node.preIncDecExpression = parsePreIncDecExpression();
            return node;
        case TokenType.assert_:
            node.assertExpression = parseAssertExpression();
            return node;
        default:
            // TODO:
            // primary
            // functionCall
            // postIncDec
            // slice
            // index
            // unary.identifierOrTemplateInstance
            return node;
        }
    }

    /**
     * Parses an UnionDeclaration
     *
     * $(GRAMMAR $(RULEDEF unionDeclaration):
     *     $(LITERAL 'union') $(LITERAL Identifier) (($(RULE templateParameters) $(RULE constraint)? $(RULE structBody))? | ($(RULE structBody) | $(LITERAL ';')))
     *     ;)
     */
    UnionDeclaration parseUnionDeclaration()
    {
        auto node = new UnionDeclaration;
        expect(TokenType.union_);
        node.identifier = *expect(TokenType.identifier);
        if (currentIs(TokenType.lParen))
        {
            node.templateParameters = parseTemplateParameters();
            if (currentIs(TokenType.if_))
                node.constraint = parseConstraint();
            node.structBody = parseStructBody;
        }
        else
        {
            if (currentIs(TokenType.semicolon))
                advance;
            else
                node.structBody = parseStructBody();
        }
        return node;
    }

    /**
     * Parses a Unittest
     *
     * $(GRAMMAR $(RULEDEF unittest):
     *     $(LITERAL 'unittest') $(RULE blockStatement)
     *     ;)
     */
    Unittest parseUnittest()
    {
        auto node = new Unittest;
        expect(TokenType.unittest_);
        node.blockStatement = parseBlockStatement();
        return node;
    }

    /**
     * Parses a VariableDeclaration
     *
     * $(GRAMMAR $(RULEDEF variableDeclaration):
     *       $(RULE storageClass)? $(RULE type) $(RULE declarator) ($(LITERAL ',') $(RULE declarator))* $(LITERAL ';')
     *     | $(RULE autoDeclaration)
     *     ;)
     */
    VariableDeclaration parseVariableDeclaration(Type type = null)
    {
        auto node = new VariableDeclaration;

		if (currentIs(TokenType.auto_))
		{
			node.autoDeclaration = parseAutoDeclaration();
			return node;
		}

		node.type = type is null ? parseType() : type;

		while(true)
		{
			auto declarator = parseDeclarator();
			if (declarator is null) return null;
			node.declarators ~= declarator;
			if (moreTokens() && currentIs(TokenType.comma))
				advance();
			else
				break;
		}
		expect(TokenType.semicolon);
        return node;
    }

    /**
     * Parses a VersionCondition
     *
     * $(GRAMMAR $(RULEDEF versionCondition):
     *     $(LITERAL 'version') $(LITERAL '$(LPAREN)') ($(LITERAL IntegerLiteral) | $(LITERAL Identifier) | $(LITERAL 'unittest') | $(LITERAL 'assert')) $(LITERAL '$(RPAREN)')
     *     ;)
     */
    VersionCondition parseVersionCondition()
    {
        auto node = new VersionCondition;
        expect(TokenType.version_);
        expect(TokenType.lParen);
        if (currentIsOneOf(TokenType.intLiteral, TokenType.identifier,
            TokenType.unittest_, TokenType.assert_))
        {
            node.token = advance();
        }
        else
        {
            error(`Expected an integer literal, an identifier, "assert", or "unittest"`);
            return null;
        }
        expect(TokenType.rParen);
        return node;
    }

    /**
     * Parses a VersionSpecification
     *
     * $(GRAMMAR $(RULEDEF versionSpecification):
     *     $(LITERAL 'version') $(LITERAL '=') ($(LITERAL Identifier) | $(LITERAL IntegerLiteral)) $(LITERAL ';')
     *     ;)
     */
    VersionSpecification parseVersionSpecification()
    {
        auto node = new VersionSpecification;
        expect(TokenType.version_);
        expect(TokenType.assign);
        if (!currentIsOneOf(TokenType.identifier, TokenType.intLiteral))
        {
            error("Identifier or integer literal expected");
            return null;
        }
        node.token = advance();
        expect(TokenType.semicolon);
        return node;
    }

    /**
     * Parses a WhileStatement
     *
     * $(GRAMMAR $(RULEDEF whileStatement):
     *     $(LITERAL 'while') $(LITERAL '$(LPAREN)') $(RULE expression) $(LITERAL '$(RPAREN)') $(RULE statementNoCaseNoDefault)
     *     ;)
     */
    WhileStatement parseWhileStatement()
    {
        auto node = new WhileStatement;
        expect(TokenType.while_);
        expect(TokenType.lParen);
        node.expression = parseExpression();
        expect(TokenType.rParen);
        node.statementNoCaseNoDefault = parseStatementNoCaseNoDefault();
        return node;
    }

    /**
     * Parses a WithStatement
     *
     * $(GRAMMAR $(RULEDEF withStatement):
     *     $(LITERAL 'with') $(LITERAL '$(LPAREN)') ($(RULE expression) | $(RULE symbol) | $(RULE templateInstance)) $(LITERAL '$(RPAREN)') $(RULE nonEmptyStatementNoCaseNoDefault)
     *     ;)
     */
    WithStatement parseWithStatement()
    {
        auto node = new WithStatement;
        expect(TokenType.with_);
        expect(TokenType.lParen);
        // TODO: magic here
        expect(TokenType.rParen);
        parseStatementNoCaseNoDefault();
        return node;
    }

    /**
     * Parses an XorExpression
     *
     * $(GRAMMAR $(RULEDEF xorExpression):
     *       $(RULE andExpression)
     *     | $(RULE xorExpression) $(LITERAL '^') $(RULE andExpression)
     *     ;)
     */
    XorExpression parseXorExpression()
    {
        return parseLeftAssocBinaryExpression!(XorExpression, AndExpression,
            TokenType.xor)();
    }

    private bool currentIsMemberFunctionAttribute() const
    {
        switch (current.type)
        {
        case TokenType.const_:
        case TokenType.immutable_:
        case TokenType.inout_:
        case TokenType.shared_:
        case TokenType.at:
        case TokenType.pure_:
        case TokenType.nothrow_:
            return true;
        default:
            return false;
        }
    }

    private Left parseLeftAssocBinaryExpression(alias Left, alias Right, Operators ...)
        (Right r = null)
    {
        auto node = new Left;
        mixin ("node.right = r is null ? parse" ~ Right.stringof ~ "() : r;");
        while (currentIsOneOf(Operators))
        {
            static if (__traits(hasMember, Left, "operator"))
                node.operator = advance().type;
            else
                advance();
            auto newNode = new Left;
            newNode.left = node;
            mixin ("newNode.right = parse" ~ Right.stringof ~ "();");
            node = newNode;
        }
        return node;
    }

    private ListType parseCommaSeparatedRule(alias ListType, alias ItemType)()
    {
        auto node = new ListType;
        while (true)
        {
            mixin ("node.items ~= parse" ~ ItemType.stringof ~ "();");
            if (currentIs(TokenType.comma))
                advance();
            else
                break;
        }
        return node;
    }

    void error(lazy string message)
    {
        import std.stdio;
        ++errorCount;
        if (errorFunction is null)
            stderr.writefln("%s(%d:%d): %s", fileName, tokens[index].line,
                tokens[index].column, message);
        else
            errorFunction(fileName, tokens[index].line, tokens[index].column,
                message);
        while (moreTokens())
        {
            if (currentIsOneOf(TokenType.semicolon, TokenType.rBrace))
			{
				advance();
                break;
			}
            else
                advance();
        }
    }

    void skipContent(alias O, alias C)()
    {
        int depth = 1;
        while (moreTokens())
        {
            switch (tokens[index].type)
            {
                case O:
                    depth++;
                    advance();
                    break;
                case C:
                    depth--;
                    if (depth <= 0)
                        return;
                    else
                        advance();
                    break;
                default:
                    advance();
                    break;
            }
        }
    }

    void skipBraceContent()
    {
        skipContent!(TokenType.lBrace, TokenType.rBrace)();
    }

    void skipParenContent()
    {
        skipContent!(TokenType.lParen, TokenType.rParen)();
    }

    void skipBracketContent()
    {
        skipContent!(TokenType.lBracket, TokenType.rBracket)();
    }

    const(Token)* peekPast(alias O, alias C)()
    in
    {
        assert (tokens[index].type == O);
    }
    body
    {
        int depth = 1;
        auto i = index;
        ++i;
        while (index < tokens.length)
        {
            if (tokens[i] == O)
                ++depth;
            else if (tokens[i] == C)
            {
                --depth;
                ++i;
                if (depth <= 0)
                    break;
            }
            ++i;
        }
        return depth == 0 ? &tokens[i] : null;
    }

    const(Token)* peekPastParens()
    {
        return peekPast!(TokenType.lParen, TokenType.rParen)();
    }

    const(Token)* peekPastBrackets()
    {
        return peekPast!(TokenType.lBracket, TokenType.rBracket)();
    }

    const(Token)* peekPastBraces()
    {
        return peekPast!(TokenType.lBrace, TokenType.rBrace)();
    }

    bool peekIs(TokenType t) const
    {
        return index + 1 < tokens.length && tokens[index + 1].type == t;
    }

    bool peekIsOneOf(TokenType[] types...) const
    {
        if (index + 1 >= tokens.length) return false;
        return canFind(types, tokens[index + 1].type);
    }

    /**
     * Returns a token of the specified type if it was the next token, otherwise
     * calls the error function and returns null.
     */
    const(Token)* expect(TokenType type)
    {
        if (tokens[index].type == type)
            return &tokens[index++];
        else
        {
            error("Expected " ~ tokenValues[type] ~ " instead of "
                ~ tokens[index].value);
            return null;
        }
    }

    /**
     * Returns: the _current token
     */
    Token current() const @property
    {
        return tokens[index];
    }

    /**
     * Advances to the next token and returns the current token
     */
    Token advance()
    {
        return tokens[index++];
    }

    /**
     * Returns: true if the current token has the given type
     */
    bool currentIs(TokenType type) const
    {
        return index < tokens.length && tokens[index] == type;
    }

    /**
     * Returns: true if the current token is one of the given types
     */
    bool currentIsOneOf(TokenType[] types...) const
    {
        return canFind(types, current().type);
    }

    bool startsWith(TokenType[] types...) const
    {
        for (size_t i = 0; i != types.length; ++i)
        {
            if (tokens[index + i].type != types[i])
                return false;
        }
        return true;
    }

    /**
     * Returns: true if there are more tokens
     */
    bool moreTokens() const
    {
        return index + 1 < tokens.length;
    }

    version (unittest) static void doNothingErrorFunction(string fileName,
        int line, int column, string message) {}

    version (unittest) static Parser getParserForUnittest(string sourceCode,
        string testName)
    {
        LexerConfig config;
        auto r = byToken(cast(const(ubyte)[]) sourceCode, config);
        Parser p;
        p.errorFunction = &doNothingErrorFunction;
        p.fileName = testName ~ ".d";
        p.tokens = r.array();
        return p;
    }

    uint errorCount;
    const(Token)[] tokens;
    size_t index;
    string fileName;
    void function(string, int, int, string) errorFunction;
}<|MERGE_RESOLUTION|>--- conflicted
+++ resolved
@@ -75,10 +75,10 @@
 // TODO: any place that says *expect(...) needs to be fixed
 
 /**
- * Params:
- *     tokens = the tokens parsed by std.d.lexer
- * Returns: the parsed module
- */
+* Params:
+*     tokens = the tokens parsed by std.d.lexer
+* Returns: the parsed module
+*/
 Module parseModule(const(Token)[] tokens)
 {
     auto parser = new Parser();
@@ -624,11 +624,7 @@
      * Parses an AssignStatement
      *
      * $(GRAMMAR $(RULEDEF assignStatement):
-<<<<<<< HEAD
-     *     $(RULE assignExpression) $(LITERAL ';')
-=======
      *       $(RULE unaryExpression) $(RULE assignOperator) $(RULE assignExpression) ($(LITERAL ',') $(RULE unaryExpression) $(RULE assignOperator) $(RULE assignExpression))* $(LITERAL ';')
->>>>>>> 2802eb20
      *     ;)
      */
     AssignStatement parseAssignStatement()
@@ -638,7 +634,7 @@
             node.preIncDecExpression = parsePreIncDecExpression();
         else
         {
-            // TODO
+        // TODO
         }
         expect(TokenType.semicolon);
         return node;
@@ -1662,9 +1658,9 @@
     /**
      * Parses DeclarationsAndStatements
      *
-     * $(GRAMMAR $(RULEDEF declarationsAndStatements):
-     *     ($(RULE declaration) | $(RULE statementNoCaseNoDefault))+
-     *     ;)
+    * $(GRAMMAR $(RULEDEF declarationsAndStatements):
+    *     ($(RULE declaration) | $(RULE statementNoCaseNoDefault))+
+    *     ;)
      */
     DeclarationsAndStatements parseDeclarationsAndStatements()
     {
@@ -2947,9 +2943,9 @@
             node.moduleDeclaration = parseModuleDeclaration();
         while (moreTokens())
         {
-            auto declaration = parseDeclaration();
-            if (declaration !is null)
-                m.declarations ~= declaration;
+			auto declaration = parseDeclaration();
+			if (declaration !is null)
+				m.declarations ~= declaration;
         }
         return m;
     }
@@ -3114,7 +3110,7 @@
             node.forStatement = parseForStatement();
             break;
         case foreach_:
-            // TODO
+        // TODO
             break;
         case switch_:
             node.switchStatement = parseSwitchStatement();
@@ -3457,7 +3453,7 @@
         with (TokenType) switch (current().type)
         {
         case identifier:
-            // TODO
+        // TODO
             // symbol or type.identifier
             break;
         case typeof_:
