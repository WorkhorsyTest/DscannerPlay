//          Copyright Brian Schott (Sir Alaran) 2012.
// Distributed under the Boost Software License, Version 1.0.
//    (See accompanying file LICENSE_1_0.txt or copy at
//          http://www.boost.org/LICENSE_1_0.txt)

module main;

import std.algorithm;
import std.array;
import std.conv;
import std.file;
import std.getopt;
import std.parallelism;
import std.path;
import std.regex;
import std.stdio;
import std.range;
import std.d.lexer;
import std.d.parser;

import highlighter;
import stats;
import ctags;
import astprinter;
import imports;

int main(string[] args)
{
	bool sloc;
	bool highlight;
	bool ctags;
	bool recursive;
	bool format;
	bool help;
	bool tokenCount;
	bool syntaxCheck;
	bool ast;
	bool imports;

	try
	{
		getopt(args, "sloc|l", &sloc, "highlight", &highlight,
			"ctags|c", &ctags, "recursive|r|R", &recursive, "help|h", &help,
			"tokenCount|t", &tokenCount, "syntaxCheck|s", &syntaxCheck,
			"ast|xml", &ast, "imports|i", &imports);
	}
	catch (Exception e)
	{
		stderr.writeln(e.msg);
	}

	if (help)
	{
		printHelp(args[0]);
		return 0;
	}

	auto optionCount = count!"a"([sloc, highlight, ctags, tokenCount,
		syntaxCheck, ast, imports]);
	if (optionCount > 1)
	{
		stderr.writeln("Too many options specified");
		return 1;
	}
	else if (optionCount < 1)
	{
		printHelp(args[0]);
		return 1;
	}

	if (highlight)
	{
		LexerConfig config;
		config.iterStyle = IterationStyle.everything;
		config.tokenStyle = TokenStyle.source;
		File f = args.length == 1 ? stdin : File(args[1]);
		ubyte[] buffer = uninitializedArray!(ubyte[])(f.size);
		highlighter.highlight(byToken(f.rawRead(buffer), config),
			args.length == 1 ? "stdin" : args[1]);
		return 0;
	}
	else if (ctags)
	{
		if (recursive)
		{
			stdout.printCtags(dirEntries(args[1], SpanMode.depth)
				.filter!(a => a.name.endsWith(".d") || a.name.endsWith(".di"))()
				.map!(a => a.name)().array());
		}
		else
			stdout.printCtags(args[1 .. $]);
	}
	else
	{
		LexerConfig config;

		bool usingStdin = args.length == 3;
		config.fileName = usingStdin ? "stdin" : args[1];
		File f = usingStdin ? stdin : File(args[1]);
		auto bytes = usingStdin ? cast(ubyte[]) [] : uninitializedArray!(ubyte[])(f.size);
		f.rawRead(bytes);

		auto tokens = byToken(bytes, config);
		if (sloc)
		{
			printLineCount(stdout, tokens);
		}
		else if (tokenCount)
		{
			printTokenCount(stdout, tokens, f.size);
		}
		else if (syntaxCheck)
		{
			parseModule(tokens.array(), config.fileName);
		}
		else if (imports)
		{
			auto mod = parseModule(tokens.array(), config.fileName);
			auto visitor = new ImportPrinter;
			visitor.visit(mod);
		}
		else if (ast)
		{
			auto mod = parseModule(tokens.array(), config.fileName);
			auto printer = new XMLPrinter;
			printer.output = stdout;
			printer.visit(mod);
		}
	}

<<<<<<< HEAD
	if (ctags)
	{
		stdout.writeln("!_TAG_FILE_FORMAT 2");
		stdout.writeln("!_TAG_FILE_SORTED 1");
		stdout.writeln("!_TAG_PROGRAM_URL https://github.com/Hackerpilot/Dscanner/");
		if (!recursiveCtags)
		{
			auto tokens = tokenize(readText(args[1]));
			auto mod = parseModule(tokens);
			foreach (tag; mod.getCtags(args[1]))
				stdout.writeln(tag);
		}
		else
		{
			string[] allTags;
			foreach (dirEntry; dirEntries(args[1], SpanMode.breadth))
			{
				if (!dirEntry.name.endsWith(".d", ".di"))
					continue;
				stderr.writeln("Generating tags for ", dirEntry.name);
				auto tokens = tokenize(readText(dirEntry.name));
				auto mod = parseModule(tokens);
				allTags ~= mod.getCtags(dirEntry.name);
			}
			allTags.sort();
			foreach (tag; allTags)
				stdout.writeln(tag);
		}
	}
=======
>>>>>>> 11fbe87b
	return 0;
}

void printHelp(string programName)
{
	writefln(
`
    Usage: %s options

options:
    --help | -h
        Prints this help message

    --sloc | -l [sourceFile]
        Prints the number of logical lines of code in the given
        source file. If no files are specified, a file is read from stdin.

    --tokenCount | t [sourceFile]
        Prints the number of tokens in the given source file.

    --highlight [sourceFile] - Syntax-highlight the given source file. The
        resulting HTML will be written to standard output.

    --imports | -i [sourceFile]
        Prints modules imported by the given source file.

    --syntaxCheck | -s [sourceFile]
        Lexes and parses sourceFile, printing the line and column number of any
        syntax errors to stdout. One error or warning is printed per line.

    --ctags | -c sourceFile
        Generates ctags information from the given source code file. Note that
        ctags information requires a filename, so stdin cannot be used in place
        of a filename.

    --ast | --xml sourceFile
        Generates an XML representation of the source files abstract syntax tree

    --recursive | -R | -r directory
        When used with --ctags, dscanner will produce ctags output for all .d
        and .di files contained within the given directory and its
        sub-directories.`,
        programName);
}<|MERGE_RESOLUTION|>--- conflicted
+++ resolved
@@ -61,9 +61,9 @@
 	{
 		stderr.writeln("Too many options specified");
 		return 1;
-	}
+		}
 	else if (optionCount < 1)
-	{
+		{
 		printHelp(args[0]);
 		return 1;
 	}
@@ -89,9 +89,9 @@
 		}
 		else
 			stdout.printCtags(args[1 .. $]);
-	}
+		}
 	else
-	{
+		{
 		LexerConfig config;
 
 		bool usingStdin = args.length == 3;
@@ -102,7 +102,7 @@
 
 		auto tokens = byToken(bytes, config);
 		if (sloc)
-		{
+	{
 			printLineCount(stdout, tokens);
 		}
 		else if (tokenCount)
@@ -114,7 +114,7 @@
 			parseModule(tokens.array(), config.fileName);
 		}
 		else if (imports)
-		{
+	{
 			auto mod = parseModule(tokens.array(), config.fileName);
 			auto visitor = new ImportPrinter;
 			visitor.visit(mod);
@@ -125,41 +125,9 @@
 			auto printer = new XMLPrinter;
 			printer.output = stdout;
 			printer.visit(mod);
-		}
+				}
 	}
 
-<<<<<<< HEAD
-	if (ctags)
-	{
-		stdout.writeln("!_TAG_FILE_FORMAT 2");
-		stdout.writeln("!_TAG_FILE_SORTED 1");
-		stdout.writeln("!_TAG_PROGRAM_URL https://github.com/Hackerpilot/Dscanner/");
-		if (!recursiveCtags)
-		{
-			auto tokens = tokenize(readText(args[1]));
-			auto mod = parseModule(tokens);
-			foreach (tag; mod.getCtags(args[1]))
-				stdout.writeln(tag);
-		}
-		else
-		{
-			string[] allTags;
-			foreach (dirEntry; dirEntries(args[1], SpanMode.breadth))
-			{
-				if (!dirEntry.name.endsWith(".d", ".di"))
-					continue;
-				stderr.writeln("Generating tags for ", dirEntry.name);
-				auto tokens = tokenize(readText(dirEntry.name));
-				auto mod = parseModule(tokens);
-				allTags ~= mod.getCtags(dirEntry.name);
-			}
-			allTags.sort();
-			foreach (tag; allTags)
-				stdout.writeln(tag);
-		}
-	}
-=======
->>>>>>> 11fbe87b
 	return 0;
 }
 
