--- conflicted
+++ resolved
@@ -65,42 +65,24 @@
 			{
 				// ...
 			}
-<<<<<<< HEAD
 			catch (AssertError err) //ok
-			{
-			}
-			catch (Exception err) // [warn]: Avoid catching Exception, Error, and Throwable
-			{
-			}
-			catch (Error err) // [warn]: Avoid catching Exception, Error, and Throwable
-			{
-			}
-			catch (Throwable err) // [warn]: Avoid catching Exception, Error, and Throwable
-			{
-=======
-			catch(AssertError err) //ok
 			{
 
 			}
-			catch(Exception err) // ok
+			catch (Exception err) // ok
 			{
 
 			}
-			catch(Error err) // [warn]: Catching Error or Throwable is a really bad idea.
+			catch (Error err) // [warn]: Catching Error or Throwable is a really bad idea.
 			{
 
 			}
-			catch(Throwable err) // [warn]: Catching Error or Throwable is a really bad idea.
+			catch (Throwable err) // [warn]: Catching Error or Throwable is a really bad idea.
 			{
 
->>>>>>> d6a5cb42
 			}
 		}
 	}c, analysis.run.AnalyzerCheck.exception_check);
 
 	stderr.writeln("Unittest for PokemonExceptionCheck passed.");
-<<<<<<< HEAD
 }
-=======
-}
->>>>>>> d6a5cb42
