--- conflicted
+++ resolved
@@ -6,9 +6,6 @@
 import std.algorithm;
 import std.range;
 import std.array;
-import std.string;
-import std.file;
-
 import std.d.lexer;
 import std.d.parser;
 import std.d.ast;
@@ -22,24 +19,19 @@
 import analysis.numbers;
 import analysis.objectconst;
 import analysis.range;
+import analysis.constructors;
 import analysis.ifelsesame;
-import analysis.constructors;
 import analysis.unused;
-<<<<<<< HEAD
 import analysis.constructors;
 import analysis.check_compare;
 import analysis.check_name_clash;
 import analysis.check_size_t;
 import analysis.check_string_format;
 import analysis.check_unused;
-
-enum AnalyzerCheck : int {
-=======
 import analysis.duplicate_attribute;
 
 enum AnalyzerCheck : int
 {
->>>>>>> d6a5cb42
 	style_check = 0x1,
 	enum_array_literal_check = 0x2,
 	exception_check = 0x4,
@@ -51,17 +43,13 @@
 	if_else_same_check = 0x100,
 	constructor_check = 0x200,
 	unused_variable_check = 0x400,
-<<<<<<< HEAD
 	compare_check = 0x800,
 	size_t_check = 0x1000,
 	unused_check = 0x2000,
 	name_clash_check = 0x4000,
 	check_string_format = 0x8000,
-	all = 0xFFFF
-=======
-	duplicate_attribute = 0x800,
-	all = 0xFFF
->>>>>>> d6a5cb42
+	duplicate_attribute = 0x10000,
+	all = 0x1FFFF
 }
 
 void messageFunction(string fileName, size_t line, size_t column, string message,
@@ -74,7 +62,6 @@
 void syntaxCheck(File output, string[] fileNames)
 {
 	analyze(output, fileNames, AnalyzerCheck.all, false);
-<<<<<<< HEAD
 }
 
 void loadPhobosModuleData() {
@@ -102,13 +89,12 @@
 		analysis.helpers.loadModule(fileName);
 	}
 */
-=======
->>>>>>> d6a5cb42
 }
 
 // For multiple files
 void analyze(File output, string[] fileNames, AnalyzerCheck analyzers, bool staticAnalyze = true)
 {
+	import std.parallelism;
 	foreach (fileName; fileNames)
 	{
 		File f = File(fileName);
@@ -116,12 +102,8 @@
 		f.rawRead(code);
 
 		string[] results = analyze(fileName, code, analyzers, staticAnalyze);
-<<<<<<< HEAD
-		output.writeln(results.join("\n"));
-=======
 		if (results.length > 0)
 			output.writeln(results.join("\n"));
->>>>>>> d6a5cb42
 	}
 }
 
@@ -130,11 +112,8 @@
 {
 	import std.parallelism;
 
-<<<<<<< HEAD
 	loadPhobosModuleData();
 
-=======
->>>>>>> d6a5cb42
 	auto lexer = byToken(code);
 	auto app = appender!(typeof(lexer.front)[])();
 	while (!lexer.empty)
@@ -147,7 +126,6 @@
 	{
 		messageFunction(fileName, message.line, message.column, message.message,
 			message.isError);
-<<<<<<< HEAD
 	}
 
 	ParseAllocator p = new ParseAllocator;
@@ -174,6 +152,7 @@
 	if (analyzers & AnalyzerCheck.size_t_check) checks ~= new SizeTCheck(fileName);
 	if (analyzers & AnalyzerCheck.check_string_format) checks ~= new CheckStringFormat(fileName);
 	if (analyzers & AnalyzerCheck.unused_check) checks ~= new UnusedCheck(fileName);
+	if (analyzers & AnalyzerCheck.duplicate_attribute) checks ~= new DuplicateAttributeCheck(fileName);
 
 	foreach (check; checks)
 	{
@@ -182,38 +161,6 @@
 
 	MessageSet set = new MessageSet;
 	foreach (check; checks)
-=======
-	}
-
-	ParseAllocator p = new ParseAllocator;
-	Module m = parseModule(app.data, fileName, p, &messageFunction);
-
-	if (!staticAnalyze)
-		return null;
-
-	BaseAnalyzer[] checks;
-
-	if (analyzers & AnalyzerCheck.style_check) checks ~= new StyleChecker(fileName);
-	if (analyzers & AnalyzerCheck.enum_array_literal_check) checks ~= new EnumArrayLiteralCheck(fileName);
-	if (analyzers & AnalyzerCheck.exception_check) checks ~= new PokemonExceptionCheck(fileName);
-	if (analyzers & AnalyzerCheck.delete_check) checks ~= new DeleteCheck(fileName);
-	if (analyzers & AnalyzerCheck.float_operator_check) checks ~= new FloatOperatorCheck(fileName);
-	if (analyzers & AnalyzerCheck.number_style_check) checks ~= new NumberStyleCheck(fileName);
-	if (analyzers & AnalyzerCheck.object_const_check) checks ~= new ObjectConstCheck(fileName);
-	if (analyzers & AnalyzerCheck.backwards_range_check) checks ~= new BackwardsRangeCheck(fileName);
-	if (analyzers & AnalyzerCheck.if_else_same_check) checks ~= new IfElseSameCheck(fileName);
-	if (analyzers & AnalyzerCheck.constructor_check) checks ~= new ConstructorCheck(fileName);
-	if (analyzers & AnalyzerCheck.unused_variable_check) checks ~= new UnusedVariableCheck(fileName);
-	if (analyzers & AnalyzerCheck.duplicate_attribute) checks ~= new DuplicateAttributeCheck(fileName);
-
-	foreach (check; checks)
-	{
-		check.visit(m);
-	}
-
-	MessageSet set = new MessageSet;
-	foreach(check; checks)
->>>>>>> d6a5cb42
 		foreach (message; check.messages)
 			set.insert(message);
 
