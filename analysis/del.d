//          Copyright Brian Schott (Sir Alaran) 2014.
// Distributed under the Boost Software License, Version 1.0.
//    (See accompanying file LICENSE_1_0.txt or copy at
//          http://www.boost.org/LICENSE_1_0.txt)

module analysis.del;

import std.stdio;
import std.d.ast;
import std.d.lexer;
import analysis.base;
import analysis.helpers;

/**
 * Checks for use of the deprecated "delete" keyword
 */
class DeleteCheck : BaseAnalyzer
{
	alias visit = BaseAnalyzer.visit;

	this(string fileName)
	{
		super(fileName);
	}

	override void visit(const DeleteExpression d)
	{
		addErrorMessage(d.line, d.column, "Avoid using the delete keyword");
		d.accept(this);
	}
}

<<<<<<< HEAD
unittest {
=======
unittest
{
>>>>>>> d6a5cb42
	assertAnalyzerWarnings(q{
		void testDelete()
		{
			int[int] data = [1 : 2];
			delete data[1]; // [warn]: Avoid using the delete keyword

			auto a = new Class();
			delete a; // [warn]: Avoid using the delete keyword
		}
	}c, analysis.run.AnalyzerCheck.delete_check);

	stderr.writeln("Unittest for DeleteCheck passed.");
}
<|MERGE_RESOLUTION|>--- conflicted
+++ resolved
@@ -30,12 +30,8 @@
 	}
 }
 
-<<<<<<< HEAD
-unittest {
-=======
 unittest
 {
->>>>>>> d6a5cb42
 	assertAnalyzerWarnings(q{
 		void testDelete()
 		{
