//          Copyright Brian Schott (Sir Alaran) 2014.
// Distributed under the Boost Software License, Version 1.0.
//    (See accompanying file LICENSE_1_0.txt or copy at
//          http://www.boost.org/LICENSE_1_0.txt)

module analysis.style;

import std.stdio;
import std.d.ast;
import std.d.lexer;
import std.regex;
import std.array;
import std.conv;
import std.format;
import analysis.helpers;

import analysis.base;

class StyleChecker : BaseAnalyzer
{
	alias visit = ASTVisitor.visit;

	// FIXME: All variable and function names seem to never match this
	enum varFunNameRegex = `^([\p{Ll}_][_\w\d]*|[\p{Lu}\d_]+)$`;
	enum aggregateNameRegex = `^\p{Lu}[\w\d]*$`;
	enum moduleNameRegex = `^[\p{Ll}_\d]+$`;

	this(string fileName)
	{
		super(fileName);
	}

	override void visit(const ModuleDeclaration dec)
	{
		foreach (part; dec.moduleName.identifiers)
		{
			if (part.text.matchFirst(moduleNameRegex).length == 0)
				addErrorMessage(part.line, part.column, "Module/package name '"
					~ part.text ~ "' does not match style guidelines");
		}
	}

	override void visit(const Declarator dec)
	{
		checkLowercaseName("Variable", dec.name);
	}

	override void visit(const FunctionDeclaration dec)
	{
		checkLowercaseName("Function", dec.name);
	}

	void checkLowercaseName(string type, ref const Token name)
	{
		if (name.text.matchFirst(varFunNameRegex).length == 0)
			addErrorMessage(name.line, name.column, type ~ " name "
				~ name.text ~ " does not match style guidelines");
	}

	override void visit(const ClassDeclaration dec)
	{
		checkAggregateName("Class", dec.name);
		dec.accept(this);
	}

	override void visit(const InterfaceDeclaration dec)
	{
		checkAggregateName("Interface", dec.name);
		dec.accept(this);
	}

	override void visit(const EnumDeclaration dec)
	{
		if (dec.name.text is null || dec.name.text.length == 0)
			return;
		checkAggregateName("Enum", dec.name);
		dec.accept(this);
	}

	override void visit(const StructDeclaration dec)
	{
		checkAggregateName("Struct", dec.name);
		dec.accept(this);
	}

	void checkAggregateName(string aggregateType, ref const Token name)
	{
		if (name.text.matchFirst(aggregateNameRegex).length == 0)
			addErrorMessage(name.line, name.column, aggregateType
				~ " name '" ~ name.text ~ "' does not match style guidelines");
	}
}

<<<<<<< HEAD
unittest {
=======
unittest
{
>>>>>>> d6a5cb42
	assertAnalyzerWarnings(q{
		module AMODULE; // [warn]: Module/package name 'AMODULE' does not match style guidelines

		bool A_VARIABLE; // FIXME:
		bool a_variable; // ok
		bool aVariable; // ok

		void A_FUNCTION() {} // FIXME:
		class cat {} // [warn]: Class name 'cat' does not match style guidelines
		interface puma {} // [warn]: Interface name 'puma' does not match style guidelines
		struct dog {} // [warn]: Struct name 'dog' does not match style guidelines
		enum racoon {} // [warn]: Enum name 'racoon' does not match style guidelines
	}c, analysis.run.AnalyzerCheck.style_check);

	stderr.writeln("Unittest for StyleChecker passed.");
}
<|MERGE_RESOLUTION|>--- conflicted
+++ resolved
@@ -91,12 +91,8 @@
 	}
 }
 
-<<<<<<< HEAD
-unittest {
-=======
 unittest
 {
->>>>>>> d6a5cb42
 	assertAnalyzerWarnings(q{
 		module AMODULE; // [warn]: Module/package name 'AMODULE' does not match style guidelines
 
